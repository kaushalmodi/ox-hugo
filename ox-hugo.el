;;; ox-hugo.el --- Hugo Markdown Back-End for Org Export Engine  -*- lexical-binding: t -*-

;; Authors: Kaushal Modi <kaushal.mod@gmail.com>
;;          Matt Price <moptop99@gmail.com>
;; URL: https://ox-hugo.scripter.co
;; Package-Requires: ((emacs "24.4") (org "9.0"))
;; Keywords: Org, markdown, docs
;; Version: 0.7

;;; Commentary:

;; ox-hugo implements a Markdown back-end for Org exporter.  The
;; exported Markdown is compatible with the Hugo static site generator
;; (https://gohugo.io/).  This exporter also generates the post
;; front-matter in TOML or YAML.

;; To start using this exporter, add the below to your Emacs config:
;;
;;   (with-eval-after-load 'ox
;;     (require 'ox-hugo))
;;
;; With the above evaluated, the ox-hugo exporter options will be
;; available in the Org Export Dispatcher.  The ox-hugo export
;; commands have bindings beginning with "H" (for Hugo).
;;
;; # Blogging Flows
;;
;; 1. one-post-per-subtree flow :: A single Org file can have multiple
;;      Org subtrees which export to individual Hugo posts.  Each of
;;      those subtrees that has the EXPORT_FILE_NAME property set is
;;      called a 'valid Hugo post subtree' in this package and its
;;      documentation.
;;
;; 2. one-post-per-file flow :: A single Org file exports to only
;;      *one* Hugo post.  An Org file intended to be exported by this
;;      flow must not have any 'valid Hugo post subtrees', and instead
;;      must have the #+title property set.
;;
;; # Commonly used export commands
;;
;; ## For both one-post-per-subtree and one-post-per-file flows
;;
;;    - C-c C-e H H  -> Export "What I Mean".
;;                      - If point is in a 'valid Hugo post subtree',
;;                        export that subtree to a Hugo post in
;;                        Markdown.
;;                      - If the file is intended to be exported as a
;;                        whole (i.e. has the #+title keyword),
;;                        export the whole Org file to a Hugo post in
;;                        Markdown.
;;
;;    - C-c C-e H A  -> Export *all* "What I Mean"
;;                      - If the Org file has one or more 'valid Hugo
;;                        post subtrees', export them to Hugo posts in
;;                        Markdown.
;;                      - If the file is intended to be exported as a
;;                        whole (i.e. no 'valid Hugo post subtrees'
;;                        at all, and has the #+title keyword),
;;                        export the whole Org file to a Hugo post in
;;                        Markdown.
;;
;; ## For only the one-post-per-file flow
;;
;;    - C-c C-e H h  -> Export the Org file to a Hugo post in Markdown.

;; Do M-x customize-group, and select `org-export-hugo' to see the
;; available customization options for this package.

;; See this package's website for more instructions and examples:
;;
;;   https://ox-hugo.scripter.co

;;; Code:

(require 'ox-blackfriday)
(require 'ffap)                         ;For `ffap-url-regexp'
(require 'ob-core)                      ;For `org-babel-parse-header-arguments'
(declare-function org-hugo-pandoc-cite--parse-citations-maybe "ox-hugo-pandoc-cite")

(defvar ffap-url-regexp)                ;Silence byte-compiler


;; Using the correct function for getting inherited Org tags.
;; Starting Org 9.2, `org-get-tags' returns all the inherited tags
;; instead of returning only the local tags i.e. only the current
;; headline tags.
;; https://code.orgmode.org/bzg/org-mode/commit/fbe56f89f75a8979e0ba48001a822518df2c66fe

;; For Org <= 9.1, `org-get-tags' returned a list of tags *only* at
;; the current heading, while `org-get-tags-at' returned inherited
;; tags too.
(with-no-warnings
  (if (fboundp #'org--get-local-tags)   ;If using Org 9.2+
      (defalias 'org-hugo--get-tags 'org-get-tags)
    (defalias 'org-hugo--get-tags 'org-get-tags-at)))

(defvar org-hugo--subtree-coord nil
  "Variable to store the current valid Hugo subtree coordinates.
It holds the value returned by
`org-hugo--get-post-subtree-coordinates'.")

(defvar org-hugo--subtree-count 0
  "Variable to count of number of subtrees getting exported.
This variable is used when exporting all subtrees in a file.")

(defvar org-hugo--fm nil
  "Variable to store the current Hugo post's front-matter string.

This variable is used to cache the original ox-hugo generated
front-matter that's used after Pandoc Citation parsing.")

(defvar org-hugo--fm-yaml nil
  "Variable to store the current Hugo post's front-matter string in YAML format.

Pandoc understands meta-data only in YAML format.  So when Pandoc
Citations are enabled, Pandoc is handed over the file with this
YAML front-matter.")

(defvar org-hugo-blackfriday-options
  '("taskLists"
    "smartypants"
    "smartypantsQuotesNBSP"
    "angledQuotes"
    "fractions"
    "smartDashes"
    "latexDashes"
    "hrefTargetBlank"
    "plainIDAnchors"
    "extensions"
    "extensionsmask")
  "Blackfriday option names as used inside Hugo.
Note that these names are case-sensitive.

This is a list of strings.

Stable Hugo version reference:
https://gohugo.io/content-management/formats/#blackfriday-options

Development Hugo version reference:
https://github.com/gohugoio/hugo/blob/master/docs/content/readfiles/bfconfig.md

taskLists
- default: `true'
- Purpose: `false' turns off GitHub-style automatic task/TODO list
           generation.

smartypants
- default: `true'
- Purpose: `false' disables smart punctuation substitutions, including
           smart quotes, smart dashes, smart fractions, etc.  If
           `true', it may be fine-tuned with the `angledQuotes',
           `fractions', `smartDashes', and `latexDashes' flags.

smartypantsQuotesNBSP
- default: `false'
- Purpose: `true' enables French style Guillemets with non-breaking
           space inside the quotes.

angledQuotes
- default: `false'
- Purpose: `true' enables smart, angled double quotes.
           Example: \"Hugo\" renders to «Hugo» instead of “Hugo”.

fractions
- default: `true'
- Purpose: `false' disables smart fractions.
- Example: 5/12 renders to 5⁄12(<sup>5</sup>&frasl;<sub>12</sub>).
- Caveat:  Even with \"fractions = false\", Blackfriday still converts
           1/2, 1/4, and 3/4 respectively to ½ (&frac12;), ¼
           (&frac14;) and ¾ (&frac34;), but only these three.

smartDashes
- default: `true'
- Purpose: `false' disables smart dashes; i.e., the conversion of
           multiple hyphens into an en-dash or em-dash.  If `true',
           its behavior can be modified with the `latexDashes' flag.

latexDashes
- default: `true'
- Purpose: `false' disables LaTeX-style smart dashes and selects
           conventional smart dashes.  Assuming `smartDashes': If
           `true', -- is translated into – (&ndash;), whereas ---
           is translated into — (&mdash;).  However, spaced single
           hyphen between two words is translated into an en dash
           e.g., \"12 June - 3 July\" becomes \"12 June &ndash; 3
           July\" upon rendering.

hrefTargetBlank
- default: `false'
- Purpose: `true' opens external links in a new window or tab.

plainIDAnchors
- default: `true'
- Purpose: `true' renders any heading and footnote IDs without the
           document ID.
- Example: renders \"#my-heading\" instead of
           \"#my-heading:bec3ed8ba720b970\".

extensions
- default: []
- Purpose: Enable one or more Blackfriday's Markdown extensions (if
           they aren't Hugo defaults).
- Example: Include `hardLineBreak' in the list to enable Blackfriday's
           EXTENSION_HARD_LINE_BREAK.

extensionsmask
- default: []
- Purpose: Enable one or more of Blackfriday's Markdown extensions (if
           they aren't Hugo defaults). Example: Include `autoHeaderIds'
           as `false' in the list to disable Blackfriday's
           EXTENSION_AUTO_HEADER_IDS

See `org-hugo-blackfriday-extensions' for valid Blackfriday
extensions.")

(defvar org-hugo-blackfriday-extensions
  '("noIntraEmphasis"
    "tables"
    "fencedCode"
    "autolink"
    "strikethrough"
    "laxHtmlBlocks"
    "spaceHeaders"
    "hardLineBreak"
    "tabSizeEight"
    "footnotes"
    "noEmptyLineBeforeBlock"
    "headerIds"
    "titleblock"
    "autoHeaderIds"
    "backslashLineBreak"
    "definitionLists"
    "joinLines")
  "Blackfriday extension names as used inside Hugo.
Note that these names are case-sensitive.

This is a list of strings.

Stable Hugo version reference:
https://gohugo.io/content-management/formats/#blackfriday-extensions

Development Hugo version references:
https://github.com/gohugoio/hugo/blob/master/docs/content/readfiles/bfconfig.md
https://github.com/russross/blackfriday#extensions
https://github.com/russross/blackfriday/blob/master/markdown.go
https://github.com/gohugoio/hugo/blob/master/helpers/content.go

noIntraEmphasis
- default: enabled
- Purpose: The \"_\" character is commonly used inside words when
           discussing code, so having Markdown interpret it as an
           emphasis command is usually the wrong thing.  When enabled,
           Blackfriday lets you treat all emphasis markers as normal
           characters when they occur inside a word.

tables
- default: enabled
- Purpose: When enabled, tables can be created by drawing them in the
           input using the below syntax:
- Example:
           Name    | Age
           --------|------
           Bob     | 27
           Alice   | 23

fencedCode
- default: enabled
- Purpose: When enabled, in addition to the normal 4-space indentation
           to mark code blocks, you can explicitly mark them and
           supply a language (to make syntax highlighting simple).

           You can use 3 or more backticks to mark the beginning of
           the block, and the same number to mark the end of the
           block.
- Example:
           ```emacs-lisp
           (message \"Hello\")
           ```

autolink
- default: enabled
- Purpose: When enabled, URLs that have not been explicitly marked as
           links will be converted into links.

strikethrough
- default: enabled
- Purpose: When enabled, text wrapped with two tildes will be crossed
           out.
- Example: ~~crossed-out~~

laxHtmlBlocks
- default: disabled
- Purpose: When enabled, loosen up HTML block parsing rules.
           «Needs more information»

spaceHeaders
- default: enabled
- Purpose: When enabled, be strict about prefix header rules.
           «Needs more information»

hardLineBreak
- default: disabled
- Purpose: When enabled, newlines in the input translate into line
           breaks in the output, like in Org verse blocks.

tabSizeEight
- default: disabled
- Purpose: When enabled, expand tabs to eight spaces instead of four.

footnotes
- default: enabled
- Purpose: When enabled, Pandoc-style footnotes will be supported.
           The footnote marker in the text that will become a
           superscript text; the footnote definition will be placed in
           a list of footnotes at the end of the document.
- Example:
           This is a footnote.[^1]

           [^1]: the footnote text.

noEmptyLineBeforeBlock
- default: disabled
- Purpose: When enabled, no need to insert an empty line to start a
           (code, quote, ordered list, unordered list) block.

headerIds
- default: enabled
- Purpose: When enabled, allow specifying header IDs with {#id}.

titleblock
- default: disabled
- Purpose: When enabled, support Pandoc-style title blocks.
           http://pandoc.org/MANUAL.html#extension-pandoc_title_block

autoHeaderIds
- default: enabled
- Purpose: When enabled, auto-create the header ID's from the headline
           text.

backslashLineBreak
- default: enabled
- Purpose: When enabled, translate trailing backslashes into line
           breaks.

definitionLists
- default: enabled
- Purpose: When enabled, a simple definition list is made of a
           single-line term followed by a colon and the definition for
           that term.
- Example:
           Cat
           : Fluffy animal everyone likes

           Internet
           : Vector of transmission for pictures of cats

           Terms must be separated from the previous definition by a
           blank line.

joinLines
- default: enabled
- Purpose: When enabled, delete newlines and join the lines.  This
           behavior is similar to the default behavior in Org.")

(defvar org-hugo--internal-list-separator "\n"
  "String used to separate elements in list variables.

Examples are internal variables holding Hugo tags, categories and
keywords.

This variable is for internal use only, and must not be
modified.")

(defvar org-hugo--date-time-regexp (concat "\\`[[:digit:]]\\{4\\}-[[:digit:]]\\{2\\}-[[:digit:]]\\{2\\}"
                                           "\\(?:T[[:digit:]]\\{2\\}:[[:digit:]]\\{2\\}:[[:digit:]]\\{2\\}"
                                           "\\(?:Z\\|[+-][[:digit:]]\\{2\\}:[[:digit:]]\\{2\\}\\)*\\)*\\'")
  "Regexp to match the Hugo time stamp strings.

Reference: https://tools.ietf.org/html/rfc3339#section-5.8

Examples:
  2017-07-31
  2017-07-31T17:05:38
  2017-07-31T17:05:38Z
  2017-07-31T17:05:38+04:00
  2017-07-31T17:05:38-04:00.")



;;; User-Configurable Variables

(defgroup org-export-hugo nil
  "Options for exporting Org mode files to Hugo-compatible Markdown."
  :tag "Org Export Hugo"
  :group 'org-export
  :version "25.2")

(define-obsolete-variable-alias 'org-hugo-default-section-directory 'org-hugo-section "Oct 31, 2018")
(defcustom org-hugo-section "posts"
  "Default section for Hugo posts.

This variable is the name of the directory under the \"content/\"
directory where all Hugo posts should go by default."
  :group 'org-export-hugo
  :type 'directory)
;;;###autoload (put 'org-hugo-section 'safe-local-variable 'stringp)

(defcustom org-hugo-front-matter-format "toml"
  "Front-matter format.
This variable can be set to either \"toml\" or \"yaml\"."
  :group 'org-export-hugo
  :type '(choice
          (const :tag "TOML" "toml")
          (const :tag "YAML" "yaml")))
;;;###autoload (put 'org-hugo-front-matter-format 'safe-local-variable 'stringp)

(defcustom org-hugo-footer ""
  "String to be appended at the end of each Hugo post.

The string needs to be in a Hugo-compatible Markdown format or HTML."
  :group 'org-export-hugo
  :type 'string)
;;;###autoload (put 'org-hugo-footer 'safe-local-variable 'stringp)

(defcustom org-hugo-preserve-filling t
  "When non-nil, text filling done in Org will be retained in Markdown."
  :group 'org-export-hugo
  :type 'boolean)
;;;###autoload (put 'org-hugo-preserve-filling 'safe-local-variable 'booleanp)

(defcustom org-hugo-delete-trailing-ws t
  "When non-nil, delete trailing whitespace in Markdown output.
Trailing empty lines at the end of the Markdown output are also deleted.

One might want to set this variable to nil if they want to
preserve the trailing whitespaces in Markdown for the purpose of
forcing line-breaks.

The trailing whitespace deleting is skipped if
`org-export-preserve-breaks' is set to non-nil; either via that
variable or via the OPTIONS keyword \"\\n:t\" (See (org) Export
settings).

\(In below Markdown, underscores are used to represent spaces.)

    abc__
    def__

Those trailing whitespaces render to \"<br />\" tags in the Hugo
generated HTML.  But the same result can also be achived by using the
Org Verse block or Blackfriday hardLineBreak extension."
  :group 'org-export-hugo
  :type 'boolean)
;;;###autoload (put 'org-hugo-delete-trailing-ws 'safe-local-variable 'booleanp)

(defcustom org-hugo-use-code-for-kbd nil
  "When non-nil, ~text~ will translate to <kbd>text</kbd>."
  :group 'org-export-hugo
  :type 'boolean)
;;;###autoload (put 'org-hugo-use-code-for-kbd 'safe-local-variable 'booleanp)

(defcustom org-hugo-allow-spaces-in-tags t
  "When non-nil, replace double underscores in Org tags with spaces.

See `org-hugo--tag-processing-fn-replace-with-spaces-maybe' for
more information.

This variable affects the Hugo tags and categories (set via Org
tags using the \"@\" prefix)."
  :group 'org-export-hugo
  :type 'boolean)
;;;###autoload (put 'org-hugo-allow-spaces-in-tags 'safe-local-variable 'booleanp)

(defcustom org-hugo-prefer-hyphen-in-tags t
  "When non-nil, replace single underscores in Org tags with hyphens.

See `org-hugo--tag-processing-fn-replace-with-hyphens-maybe' for
more information.

This variable affects the Hugo tags and categories (set via Org
tags using the \"@\" prefix)."
  :group 'org-export-hugo
  :type 'boolean)
;;;###autoload (put 'org-hugo-prefer-hyphen-in-tags 'safe-local-variable 'booleanp)

(defcustom org-hugo-tag-processing-functions '(org-hugo--tag-processing-fn-replace-with-spaces-maybe
                                               org-hugo--tag-processing-fn-replace-with-hyphens-maybe)
  "List of functions that are called in order to process the Org tags.
Each function has to accept two arguments:

Arg 1: TAG-LIST which is a list of Org tags of the type
       \(\"TAG1\" \"TAG2\" ..).
Arg 2: INFO which is a plist holding contextual information.

Each function should then return a list of strings, which would
be processed form of TAG-LIST.

All the functions are called in order, and the output of one
function is fed as the TAG-LIST input of the next called
function.

The `org-hugo--tag-processing-fn-replace-with-spaces-maybe'
function skips any processing and returns its input TAG-LIST as
it is if `org-hugo-allow-spaces-in-tags' is nil.

The `org-hugo--tag-processing-fn-replace-with-hyphens-maybe'
function skips any processing and returns its input TAG-LIST as
it is if `org-hugo-prefer-hyphen-in-tags' is nil."
  :group 'org-export-hugo
  :type '(repeat (function)))

(defcustom org-hugo-auto-set-lastmod nil
  "When non-nil, set the lastmod field in front-matter to current time."
  :group 'org-export-hugo
  :type 'boolean)
;;;###autoload (put 'org-hugo-auto-set-lastmod 'safe-local-variable 'booleanp)

(defcustom org-hugo-suppress-lastmod-period 0.0
  "Suppressing period (in seconds) for adding the lastmod front-matter.

The suppressing period is calculated as a delta between the
\"date\" and auto-calculated \"lastmod\" values.  This value can
be 0.0 or a positive float.

The default value is 0.0 (seconds), which means that the lastmod
parameter will be added to front-matter even if the post is
modified within just 0.1 seconds after the initial creation of
it (when the \"date\" is set).

If the value is 86400.0, the lastmod parameter will not be added
to the front-matter within 24 hours from the initial exporting.

This variable is effective only if auto-setting of the
\"lastmod\" parameter is enabled i.e. if
`org-hugo-auto-set-lastmod' or `EXPORT_HUGO_AUTO_SET_LASTMOD' is
non-nil."
  :group 'org-export-hugo
  :type 'float)
;;;###autoload (put 'org-hugo-suppress-lastmod-period 'safe-local-variable 'floatp)

(defcustom org-hugo-export-with-toc nil
  "When non-nil, Markdown format TOC will be inserted.

The TOC contains headlines with levels up
to`org-export-headline-levels'.  When an integer, include levels
up to N in the toc, this may then be different from
`org-export-headline-levels', but it will not be allowed to be
larger than the number of headline levels.  When nil, no table of
contents is made.

This option can also be set with the OPTIONS keyword,
e.g. \"toc:nil\", \"toc:t\" or \"toc:3\"."
  :group 'org-export-hugo
  :type '(choice
          (const :tag "No Table of Contents" nil)
          (const :tag "Full Table of Contents" t)
          (integer :tag "TOC to level")))
;;;###autoload (put 'org-hugo-export-with-toc 'safe-local-variable (lambda (x) (or (booleanp x) (integerp x))))

(defcustom org-hugo-export-with-section-numbers nil
  "Configuration for adding section numbers to headlines.

When set to `onlytoc', none of the headlines will be numbered in
the exported post body, but TOC generation will use the section
numbers.

When set to an integer N, numbering will only happen for
headlines whose relative level is higher or equal to N.

When set to any other non-nil value, numbering will happen for
all the headlines.

This option can also be set with the OPTIONS keyword,
e.g. \"num:onlytoc\", \"num:nil\", \"num:t\" or \"num:3\"."
  :group 'org-export-hugo
  :type '(choice
          (const :tag "Don't number only in body" 'onlytoc)
          (const :tag "Don't number any headline" nil)
          (const :tag "Number all headlines" t)
          (integer :tag "Number to level")))
;;;###autoload (put 'org-hugo-export-with-section-numbers 'safe-local-variable (lambda (x) (or (booleanp x) (equal 'onlytoc x) (integerp x))))

(defcustom org-hugo-default-static-subdirectory-for-externals "ox-hugo"
  "Default sub-directory in Hugo static directory for external files.
If the source path for external files does not contain
\"static\", `ox-hugo` cannot know what directory structure to
create inside the Hugo static directory.  So all such files are
copied to this sub-directory inside the Hugo static directory."
  :group 'org-export-hugo
  :type 'string)
;;;###autoload (put 'org-hugo-default-static-subdirectory-for-externals 'safe-local-variable 'stringp)

(defcustom org-hugo-external-file-extensions-allowed-for-copying
  '("jpg" "jpeg" "tiff" "png" "svg" "gif"
    "mp4"
    "pdf" "odt"
    "doc" "ppt" "xls"
    "docx" "pptx" "xlsx")
  "List of external file extensions allowed for copying to Hugo static dir.
If an Org link references a file with one of these extensions,
and if that file is not in the Hugo static directory, that file
is copied over to the static directory.

The auto-copying behavior is disabled if this variable is set to
nil."
  :group 'org-export-hugo
  :type '(repeat string))

(defcustom org-hugo-export-creator-string
  (format "Emacs %s (Org mode%s + ox-hugo)"
          emacs-version
          (if (fboundp 'org-version)
              (concat " " (org-version))
            ""))
  "Information about the creator of the document.
This option can also be set on with the CREATOR keyword."
  :group 'org-export-hugo
  :type '(string :tag "Creator string"))
;;;###autoload (put 'org-hugo-export-creator-string 'safe-local-variable 'stringp)

(defcustom org-hugo-date-format "%Y-%m-%dT%T%z"
  "Date format used for exporting date in front-matter.

Front-matter date parameters: `date', `publishDate',
`expiryDate', `lastmod'.

Note that the date format must match the date specification from
RFC3339.  See `org-hugo--date-time-regexp' for reference and
examples of compatible date strings.

Examples of RFC3339-compatible values for this variable:

  - %Y-%m-%dT%T%z (default) -> 2017-07-31T17:05:38-04:00
  - %Y-%m-%dT%T             -> 2017-07-31T17:05:38
  - %Y-%m-%d                -> 2017-07-31

Note that \"%Y-%m-%dT%T%z\" actually produces a date string like
\"2017-07-31T17:05:38-0400\"; notice the missing colon in the
time-zone portion.

A colon is needed to separate the hours and minutes in the
time-zone as per RFC3339.  This gets fixed in the
`org-hugo--format-date' function, so that \"%Y-%m-%dT%T%z\" now
results in a date string like \"2017-07-31T17:05:38-04:00\".

See `format-time-string' to learn about the date format string
expression."
  :group 'org-export-hugo
  :type 'string)
;;;###autoload (put 'org-hugo-date-format 'safe-local-variable 'stringp)

(defcustom org-hugo-paired-shortcodes ""
  "Space-separated string of paired shortcode strings.

Shortcode string convention:

  - Begin the string with \"%\" for shortcodes whose content can
    contain Markdown, and thus needs to be passed through the
    Hugo Markdown processor.  The content can also contain HTML.

    Example of a paired markdown shortcode:

      {{% mdshortcode %}}Content **bold** <i>italics</i>{{% /mdshortcode %}}

  - Absence of the \"%\" prefix would imply that the shortcode's
    content should not be passed to the Markdown parser.  The
    content can contain HTML though.

    Example of a paired non-markdown (default) shortcode:

      {{< myshortcode >}}Content <b>bold</b> <i>italics</i>{{< /myshortcode >}}

For example these shortcode strings:

  - %mdshortcode : Paired markdown shortcode
  - myshortcode  : Paired default shortcode

would be collectively added to this variable as:

   \"%mdshortcode myshortcode\"

Hugo shortcodes documentation:
https://gohugo.io/content-management/shortcodes/."
  :group 'org-export-hugo
  :type 'string)
;;;###autoload (put 'org-hugo-paired-shortcodes 'safe-local-variable 'stringp)

(defcustom org-hugo-link-desc-insert-type nil
  "Insert the element type in link descriptions for numbered elements.

String representing the type is inserted for these Org elements
if they are numbered (i.e. both \"#+name\" and \"#+caption\" are
specified for them):

- src-block : \"Code Snippet\"
- table: \"Table\"
- figure: \"Figure\"."
  :group 'org-export-hugo
  :type 'boolean)
;;;###autoload (put 'org-hugo-link-desc-insert-type 'safe-local-variable 'booleanp)

(defcustom org-hugo-langs-no-descr-in-code-fences '()
  "List of languages whose descriptors should not be exported to Markdown.

This variable is effective only if the HUGO_CODE_FENCE option is
non-nil (default), AND if none of the Hugo \"highlight\"
shortcode features are needed (see `org-hugo-src-block' for more
information).

If `pygmentsCodeFences' in the Hugo site's config is `true', and
if a language is not supported by Pygments, the HTML of that
fenced code block is not rendered correctly by Hugo.  In such
cases, it is better to leave out the language descriptor and
allow the code block to render as an Org example block.

This variable helps get around the above issue which is present
only when using the Pygments syntax highlighter.  This issue does
not exist when using the Chroma syntax highlighter.  So, setting
this variable to something like (org) is useful only if using the
Pygments syntax highlighter.

It is suggested to instead leave this value at its default value
and use the Chroma syntax highlighter (default) in Hugo v0.28 and
newer."
  :group 'org-export-hugo
  :type '(repeat symbol))



;;; Define Back-End

(org-export-define-derived-backend 'hugo 'blackfriday ;hugo < blackfriday < md < html
  :menu-entry
  '(?H "Export to Hugo-compatible Markdown"
       ((?H "Subtree to file"
            (lambda (a _s v _b)
              (org-hugo-export-wim-to-md nil a v)))
        (?h "To file"
            (lambda (a s v _b)
              (org-hugo-export-to-md a s v)))
        (?O "Subtree to file and open"
            (lambda (a _s v _b)
              (if a
                  (org-hugo-export-wim-to-md nil :async v)
                (org-open-file (org-hugo-export-wim-to-md nil nil v)))))
        (?o "To file and open"
            (lambda (a s v _b)
              (if a
                  (org-hugo-export-to-md :async s v)
                (org-open-file (org-hugo-export-to-md nil s v)))))
        (?A "All subtrees to files"
            (lambda (a _s v _b)
              (org-hugo-export-wim-to-md :all-subtrees a v)))
        (?t "To temporary buffer"
            (lambda (a s v _b)
              (org-hugo-export-as-md a s v)))))
;;;; translate-alist
  :translate-alist '((code . org-hugo-kbd-tags-maybe)
                     (example-block . org-hugo-example-block)
                     (export-block . org-hugo-export-block)
                     (export-snippet . org-hugo-export-snippet)
                     (headline . org-hugo-headline)
                     (inner-template . org-hugo-inner-template)
                     (keyword . org-hugo-keyword)
                     (link . org-hugo-link)
                     (paragraph . org-hugo-paragraph)
                     (src-block . org-hugo-src-block)
                     (special-block . org-hugo-special-block))
  :filters-alist '((:filter-body . org-hugo-body-filter))
;;;; options-alist
  ;;                KEY                       KEYWORD                    OPTION  DEFAULT                     BEHAVIOR
  :options-alist '(;; Variables not setting the front-matter directly
                   (:with-toc nil "toc" org-hugo-export-with-toc)
                   (:section-numbers nil "num" org-hugo-export-with-section-numbers)
                   (:author "AUTHOR" nil user-full-name newline)
                   (:creator "CREATOR" nil org-hugo-export-creator-string)
                   (:with-smart-quotes nil "'" nil) ;Don't use smart quotes; that is done automatically by Blackfriday
                   (:with-special-strings nil "-" nil) ;Don't use special strings for ndash, mdash; that is done automatically by Blackfriday
                   (:with-sub-superscript nil "^" '{}) ;Require curly braces to be wrapped around text to sub/super-scripted
                   (:hugo-with-locale "HUGO_WITH_LOCALE" nil nil)
                   (:hugo-front-matter-format "HUGO_FRONT_MATTER_FORMAT" nil     org-hugo-front-matter-format)
                   (:hugo-level-offset "HUGO_LEVEL_OFFSET" nil "1")
                   (:hugo-preserve-filling "HUGO_PRESERVE_FILLING" nil org-hugo-preserve-filling) ;Preserve breaks so that text filling in Markdown matches that of Org
                   (:hugo-delete-trailing-ws "HUGO_DELETE_TRAILING_WS" nil org-hugo-delete-trailing-ws)
                   (:hugo-section "HUGO_SECTION" nil org-hugo-section)
                   (:hugo-bundle "HUGO_BUNDLE" nil nil)
                   (:hugo-base-dir "HUGO_BASE_DIR" nil nil)
                   (:hugo-code-fence "HUGO_CODE_FENCE" nil t) ;Prefer to generate triple-backquoted Markdown code blocks by default.
                   (:hugo-use-code-for-kbd "HUGO_USE_CODE_FOR_KBD" nil org-hugo-use-code-for-kbd)
                   (:hugo-prefer-hyphen-in-tags "HUGO_PREFER_HYPHEN_IN_TAGS" nil org-hugo-prefer-hyphen-in-tags)
                   (:hugo-allow-spaces-in-tags "HUGO_ALLOW_SPACES_IN_TAGS" nil org-hugo-allow-spaces-in-tags)
                   (:hugo-auto-set-lastmod "HUGO_AUTO_SET_LASTMOD" nil org-hugo-auto-set-lastmod)
                   (:hugo-custom-front-matter "HUGO_CUSTOM_FRONT_MATTER" nil nil space)
                   (:hugo-blackfriday "HUGO_BLACKFRIDAY" nil nil space)
                   (:hugo-front-matter-key-replace "HUGO_FRONT_MATTER_KEY_REPLACE" nil nil space)
                   (:hugo-date-format "HUGO_DATE_FORMAT" nil org-hugo-date-format)
                   (:hugo-paired-shortcodes "HUGO_PAIRED_SHORTCODES" nil org-hugo-paired-shortcodes space)
                   (:hugo-pandoc-citations "HUGO_PANDOC_CITATIONS" nil nil)
                   (:bibliography "BIBLIOGRAPHY" nil nil newline) ;Used in ox-hugo-pandoc-cite
                   (:hugo-export-rmarkdown "HUGO_EXPORT_RMARKDOWN" nil) ;Export to R Markdown

                   ;; Front-matter variables
                   ;; https://gohugo.io/content-management/front-matter/#front-matter-variables
                   ;; aliases
                   (:hugo-aliases "HUGO_ALIASES" nil nil space)
                   ;; audio
                   (:hugo-audio "HUGO_AUDIO" nil nil)
                   ;; date
                   ;; "date" is parsed from the Org #+date or subtree property EXPORT_HUGO_DATE
                   (:date "DATE" nil nil)
                   ;; description
                   (:description "DESCRIPTION" nil nil)
                   ;; draft
                   ;; "draft" value interpreted by the TODO state of a
                   ;; post as Org subtree gets higher precedence.
                   (:hugo-draft "HUGO_DRAFT" nil nil)
                   ;; expiryDate
                   (:hugo-expirydate "HUGO_EXPIRYDATE" nil nil)
                   ;; headless (only for Page Bundles - Hugo v0.35+)
                   (:hugo-headless "HUGO_HEADLESS" nil nil)
                   ;; images
                   (:hugo-images "HUGO_IMAGES" nil nil newline)
                   ;; isCJKLanguage
                   (:hugo-iscjklanguage "HUGO_ISCJKLANGUAGE" nil nil)
                   ;; keywords
                   ;; "keywords" is parsed from the Org #+keywords or
                   ;; subtree property EXPORT_KEYWORDS.
                   (:keywords "KEYWORDS" nil nil newline)
                   ;; layout
                   (:hugo-layout "HUGO_LAYOUT" nil nil)
                   ;; lastmod
                   (:hugo-lastmod "HUGO_LASTMOD" nil nil)
                   ;; linkTitle
                   (:hugo-linktitle "HUGO_LINKTITLE" nil nil)
                   ;; locale (used in Hugo internal templates)
                   (:hugo-locale "HUGO_LOCALE" nil nil)
                   ;; markup
                   (:hugo-markup "HUGO_MARKUP" nil nil) ;default is "md"
                   ;; menu
                   (:hugo-menu "HUGO_MENU" nil nil space)
                   (:hugo-menu-override "HUGO_MENU_OVERRIDE" nil nil space)
                   ;; outputs
                   (:hugo-outputs "HUGO_OUTPUTS" nil nil space)
                   ;; publishDate
                   (:hugo-publishdate "HUGO_PUBLISHDATE" nil nil)
                   ;; series
                   (:hugo-series "HUGO_SERIES" nil nil newline)
                   ;; slug
                   (:hugo-slug "HUGO_SLUG" nil nil)
                   ;; taxomonomies - tags, categories
                   (:hugo-tags "HUGO_TAGS" nil nil newline)
                   ;; #+hugo_tags are used to set the post tags in Org
                   ;; files written for file-based exports.  But for
                   ;; subtree-based exports, the EXPORT_HUGO_TAGS
                   ;; property can be used to override inherited tags
                   ;; and Org-style tags.
                   (:hugo-categories "HUGO_CATEGORIES" nil nil newline)
                   ;; #+hugo_categories are used to set the post
                   ;; categories in Org files written for file-based
                   ;; exports.  But for subtree-based exports, the
                   ;; EXPORT_HUGO_CATEGORIES property can be used to
                   ;; override inherited categories and Org-style
                   ;; categories (Org-style tags with "@" prefix).
                   ;; resources
                   (:hugo-resources "HUGO_RESOURCES" nil nil space)
                   ;; title
                   ;; "title" is parsed from the Org #+title or the subtree heading.
                   ;; type
                   (:hugo-type "HUGO_TYPE" nil nil)
                   ;; url
                   (:hugo-url "HUGO_URL" nil nil)
                   ;; videos
                   (:hugo-videos "HUGO_VIDEOS" nil nil newline)
                   ;; weight
                   (:hugo-weight "HUGO_WEIGHT" nil nil space)))



;;; Miscellaneous Helper Functions

;;;; Check if a value is non-nil
(defun org-hugo--value-get-true-p (value)
  "Return non-nil if VALUE is non-nil.
Return nil if VALUE is nil, \"nil\" or \"\"."
  (cond
   ((or (equal t value)
        (equal nil value))
    value)
   ((and (stringp value)
         (string= value "nil"))
    nil)
   (t
    ;; "" -> nil
    ;; "t" -> "t"
    ;; "anything else" -> "anything else"
    ;; 123 -> nil
    (org-string-nw-p value))))

;;;; Check if a boolean plist value is non-nil
(defun org-hugo--plist-get-true-p (info key)
  "Return non-nil if KEY in INFO is non-nil.
Return nil if the value of KEY in INFO is nil, \"nil\" or \"\".

This is a special version of `plist-get' used only for keys that
are expected to hold a boolean value.

INFO is a plist used as a communication channel."
  (let ((value (plist-get info key)))
    ;; (message "dbg: org-hugo--plist-get-true-p:: key:%S value:%S" key value)
    (org-hugo--value-get-true-p value)))

;;;; Workaround to retain custom parameters in src-block headers post `org-babel-exp-code'
;; http://lists.gnu.org/archive/html/emacs-orgmode/2017-10/msg00300.html
(defun org-hugo--org-babel-exp-code (orig-fun &rest args)
  "Return the original code block formatted for export.
ORIG-FUN is the original function `org-babel-exp-code' that this
function is designed to advice using `:around'.  ARGS are the
arguments of the ORIG-FUN.

This advice retains the `:hl_lines' and `:front_matter_extra'
parameters, if added to any source block.  This parameter is used
in `org-hugo-src-block'.

This advice is added to the ORIG-FUN only while an ox-hugo export
is in progress.  See `org-hugo--before-export-function' and
`org-hugo--after-export-function'."
  (let* ((param-keys-to-be-retained '(:hl_lines :front_matter_extra))
         (info (car args))
         (parameters (nth 2 info))
         (ox-hugo-params-str (let ((str ""))
                               (dolist (param parameters)
                                 (dolist (retain-key param-keys-to-be-retained)
                                   (when (equal retain-key (car param))
                                     (let ((val (cdr param)))
                                       (setq str
                                             (concat str " "
                                                     (symbol-name retain-key) " "
                                                     (cond
                                                      ((stringp val)
                                                       val)
                                                      ((numberp val)
                                                       (number-to-string val))
                                                      (t
                                                       (user-error "Invalid value %S assigned to %S"
                                                                   val retain-key)))))))))
                               (org-string-nw-p (org-trim str))))
         ret)
    ;; (message "[ox-hugo ob-exp] info: %S" info)
    ;; (message "[ox-hugo ob-exp] parameters: %S" parameters)
    ;; (message "[ox-hugo ob-exp] ox-hugo-params-str: %S" ox-hugo-params-str)
    (setq ret (apply orig-fun args))
    (when ox-hugo-params-str
      (let ((case-fold-search t))
        (setq ret (replace-regexp-in-string "\\`#\\+begin_src .*"
                                            (format "\\& %s" ox-hugo-params-str) ret))))
    ;; (message "[ox-hugo ob-exp] ret: %S" ret)
    ret))

(defun org-hugo--before-export-function (subtreep)
  "Function to be run before an ox-hugo export.

This function is called in the very beginning of
`org-hugo-export-to-md', `org-hugo-export-as-md' and
`org-hugo-publish-to-md'.

SUBTREEP is non-nil for subtree-based exports.

This is an internal function."
  (unless subtreep
    ;; Reset the variables that are used only for subtree exports.
    (setq org-hugo--subtree-coord nil))
  (advice-add 'org-babel-exp-code :around #'org-hugo--org-babel-exp-code))

(defun org-hugo--after-export-function (info outfile)
  "Function to be run after an ox-hugo export.

This function is called in the very end of
`org-hugo-export-to-md', `org-hugo-export-as-md' and
`org-hugo-publish-to-md'.

INFO is a plist used as a communication channel.

OUTFILE is the Org exported file name.

This is an internal function."
  (advice-remove 'org-babel-exp-code #'org-hugo--org-babel-exp-code)
  (when (and outfile
             (org-hugo--pandoc-citations-enabled-p info))
    (require 'ox-hugo-pandoc-cite)
    (plist-put info :outfile outfile)
    (plist-put info :front-matter org-hugo--fm)
    (org-hugo-pandoc-cite--parse-citations-maybe info))
  (setq org-hugo--fm nil)
  (setq org-hugo--fm-yaml nil))

;;;; HTMLized section number for headline
(defun org-hugo--get-headline-number (headline info &optional toc)
  "Return htmlized section number for the HEADLINE.
INFO is a plist used as a communication channel.

When the \"num\" export option is `onlytoc', headline number is
returned only if the optional argument TOC is non-nil.

Return nil if there is no headline number, or if it has been
disabled."
  (let ((onlytoc (equal 'onlytoc (plist-get info :section-numbers))))
    (when (and (if toc
                   t
                 (not onlytoc)) ;If `toc' is nil, but `onlytoc' is non-nil, return nil
               (org-export-numbered-headline-p headline info))
      (let ((number-str (mapconcat
                         'number-to-string
                         (org-export-get-headline-number headline info) ".")))
        (format "<span class=\"section-num\">%s</span> " number-str)))))

;;;; Build TOC
(defun org-hugo--build-toc (info &optional n keyword local)
  "Return table of contents as a string.

INFO is a plist used as a communication channel.

Optional argument N, when non-nil, is a positive integer
specifying the depth of the table.

Optional argument KEYWORD specifies the TOC keyword, if any, from
which the table of contents generation has been initiated.

When optional argument LOCAL is non-nil, build a table of
contents according to the current headline."
  (let* ((toc-headline
          (unless local
            (format "\n<div class=\"heading\">%s</div>\n"
                    (org-html--translate "Table of Contents" info))))
         (current-level nil)
         (toc-items
          (mapconcat
           (lambda (headline)
             (let* ((level-raw (org-export-get-relative-level headline info))
                    (level (if local
                               (let* ((current-level-inner
                                       (progn
                                         (unless current-level
                                           (setq current-level level-raw))
                                         current-level))
                                      (relative-level
                                       (1+ (- level-raw current-level-inner))))
                                 ;; (message (concat "[ox-hugo build-toc DBG] "
                                 ;;                  "current-level-inner:%d relative-level:%d")
                                 ;;          current-level-inner relative-level)
                                 relative-level)
                             level-raw))
                    (indentation (make-string (* 4 (1- level)) ?\s))
                    (todo (and (org-hugo--plist-get-true-p info :with-todo-keywords)
                               (org-element-property :todo-keyword headline)))
                    (todo-str (if todo
                                  (concat (org-hugo--todo todo info) " ")
                                ""))
                    (headline-num-list (org-export-get-headline-number headline info))
                    (number (if headline-num-list
                                ;; (message "[ox-hugo TOC DBG] headline-num-list: %S" headline-num-list)
                                (org-hugo--get-headline-number headline info :toc)
                              ""))
                    (toc-entry
                     (format "[%s%s](#%s)"
                             todo-str
                             (org-export-data-with-backend
                              (org-export-get-alt-title headline info)
                              (org-export-toc-entry-backend 'hugo)
                              info)
                             (org-hugo--get-anchor headline info)))
                    (tags (and (plist-get info :with-tags)
                               (not (eq 'not-in-toc (plist-get info :with-tags)))
                               (let ((tags (org-export-get-tags headline info)))
                                 (and tags
                                      (format ":%s:"
                                              (mapconcat #'identity tags ":")))))))
               ;; (message "[ox-hugo build-toc DBG] level:%d, number:%s" level number)
               ;; (message "[ox-hugo build-toc DBG] indentation: %S" indentation)
               ;; (message "[ox-hugo build-toc DBG] todo: %s | %s" todo todo-str)
               (concat indentation "- " number toc-entry tags)))
           (org-export-collect-headlines info n (and local keyword))
           "\n"))                       ;Newline between TOC items
         ;; Remove blank lines from in-between TOC items, which can
         ;; get introduced when using the "UNNUMBERED: t" headline
         ;; property.
         (toc-items (org-string-nw-p
                     (replace-regexp-in-string "\n\\{2,\\}" "\n" toc-items))))
    ;; (message "[ox-hugo build-toc DBG] toc-items:%s" toc-items)
    (when toc-items
      (concat (when (string-match-p "^\\s-*\\-\\s-<span class=\"section\\-num\"" toc-items)
                ;; Hide the bullets if section numbers are present for
                ;; even one heading.
                (concat "<style>\n"
                        "  .ox-hugo-toc ul {\n"
                        "    list-style: none;\n"
                        "  }\n"
                        "</style>\n"))
              (format "<div class=\"ox-hugo-toc toc%s\">\n"
                      (if local
                          " local"
                        ""))
              "<div></div>\n" ;This is a nasty workaround till Hugo/Blackfriday support
              toc-headline    ;wrapping Markdown in HTML div's.
              "\n"
              toc-items ;https://github.com/kaushalmodi/ox-hugo/issues/93
              "\n\n"
              "</div>\n"
              ;; Special comment that can be use to filter out the TOC
              ;; from .Summary in Hugo templates.
              ;;
              ;;     {{ $summary_splits := split .Summary "<!--endtoc-->" }}
              ;;     {{ if eq (len $summary_splits) 2 }}
              ;;         <!-- If that endtoc special comment is present, output only the part after that comment as Summary. -->
              ;;         {{ index $summary_splits 1 | safeHTML }}
              ;;     {{ else }}
              ;;         <!-- Print the whole Summary if endtoc special comment is not found. -->
              ;;         {{ .Summary }}
              ;;     {{ end }}
              "<!--endtoc-->\n"))))

;;;; Escape Hugo shortcode
(defun org-hugo--escape-hugo-shortcode (code lang)
  "Escape Hugo shortcodes if present in CODE string.

The escaping is enabled only if LANG is \"md\".

 - Shortcode with Markdown    : {{% foo %}} -> {{%/* foo */%}}

 - Shortcode without Markdown : {{< foo >}} -> {{</* foo */>}}

Return the escaped/unescaped string."
  (if (string= lang "md")
      (replace-regexp-in-string
       "\\({{<\\)\\([^}][^}]*\\)\\(>}}\\)" "\\1/*\\2*/\\3"
       (replace-regexp-in-string
        "\\({{%\\)\\([^}][^}]*\\)\\(%}}\\)" "\\1/*\\2*/\\3" code))
    code))

;;;; Hugo Version
(defun org-hugo--hugo-version ()
  "Return hugo version.

If hugo is found in PATH, return (LONG . SHORT).

LONG is the exact string returned by \"hugo version\".

SHORT is the short version of above.
Examples: \"0.31.1\", \"0.31.99\" (for \"0.32-DEV\" version).

If hugo is not found, return nil."
  (when (executable-find "hugo")
    (let* ((long-ver (org-trim (shell-command-to-string "hugo version")))
           (short-ver (replace-regexp-in-string ".* v\\([^ ]+\\) .*" "\\1" long-ver)))
      (when (string-match "-DEV-.*" short-ver)
        ;; Replace "-DEV-*" in version string with "-BETA" because
        ;; `version-to-list' does not understand "-DEV".
        (setq short-ver (replace-match "-BETA" nil nil short-ver))
        ;; Below, convert "0.32-DEV" -> "0.31.99" (example) so that
        ;; version strings can be compared with functions like
        ;; `version<'.
        (let* ((short-ver-list (version-to-list short-ver))
               (major-ver (nth 0 short-ver-list))
               (minor-ver (nth 1 short-ver-list))
               (micro-ver (nth 2 short-ver-list)))
          ;; micro-ver will be -2 for "-beta" (DEV) versions.
          (setq micro-ver 99)  ;Assuming that the real micro-ver will never become 99
          (if (= 0 minor-ver)  ;Example: "1.0-DEV" -> (1 0 99) -> (0 99 99)
              (progn
                (setq minor-ver 99) ;Assuming that the max minor version is 99
                (setq major-ver (1- major-ver))) ;Assuming that major-ver is not 0 to begin with
            (setq minor-ver (1- minor-ver))) ;Example: "0.32-DEV" -> (0 32 99) -> (0 31 99)
          (setq short-ver-list (list major-ver minor-ver micro-ver))
          (setq short-ver (mapconcat #'number-to-string short-ver-list "."))))
      (cons long-ver short-ver))))

;;;; Resources Alist Merging
(defun org-hugo--get-resources-alist (resources)
  "Generate a merged RESOURCES alist.

All parameters for the same \"src\" are merged together in the
same Lisp form.  Parameters that are none of \"src\", \"title\"
or \"name\" are packed into an alist with `car' as \"params\"."
  ;; (message "[resources IN DBG]: %S" resources)
  (when resources
    (let (src1 all-src src-cons src-already-exists)
      (dolist (res resources)
        ;; (message "res: %S" res)
        (let ((key (car res)))
          (cond
           ((equal key 'src)
            (unless (null src1)
              (setq src1 (nreverse src1))
              (if src-already-exists
                  (setcdr src-already-exists (cdr src1))
                (push src1 all-src)))
            (setq src-cons res)
            (setq src-already-exists (assoc src-cons all-src))
            ;; (message "%S exists? %S" (cdr src-cons) src-already-exists)
            (setq src1 (or (nreverse src-already-exists) (list res)))
            ;; (message "src1 temp: %S" src1)
            )
           ((member key '(title name))
            (push res src1))
           (t                             ;Resource Params
            (let* ((params-cons (assoc 'params src1))
                   (params (cdr params-cons)))
              (if params
                  (progn
                    ;; (message "params 1: %S" params)
                    (push res params)
                    (setq params (nreverse params))
                    ;; (message "params 2: %S" params)
                    (setcdr params-cons params))
                (setq params (list res))
                (push `(params . ,params) src1))
              ;; (message "src1 temp 2: %S" src1)
              (setcdr (assoc 'params src1) params))))))
      (setq src1 (nreverse src1))
      ;; (message "src1: %S" src1)
      (if src-already-exists
          (setcdr src-already-exists (cdr src1))
        (push src1 all-src))
      ;; Retain the order of src
      (setq all-src (nreverse all-src))
      ;; (message "all-src: %S" all-src)
      all-src)))

;;;; List to YAML/TOML list string
(defun org-hugo--get-yaml-toml-list-string (key list)
  "Return KEY's LIST value as a YAML/TOML list, represented as a string.

KEY is a string and LIST is a list where an element can be a
symbol, number or a non-empty string.  Examples:

  \(\"abc\" \"def\")   -> \"[\\\"abc\\\", \\\"def\\\"]\"."
  (concat "["
          (mapconcat #'identity
                     (mapcar (lambda (v)
                               (org-hugo--quote-string
                                (cond
                                 ((symbolp v)
                                  (symbol-name v))
                                 ((numberp v)
                                  (number-to-string v))
                                 ((org-string-nw-p v)
                                  v)
                                 (t
                                  (user-error "Invalid element %S in `%s' value %S" v key list)))))
                             list)
                     ", ")
          "]"))

;;;; Publication Directory
(defun org-hugo--get-pub-dir (info)
  "Return the post publication directory path.

The publication directory is created if it does not exist.

INFO is a plist used as a communication channel."
  (let* ((base-dir (if (plist-get info :hugo-base-dir)
                       (file-name-as-directory (plist-get info :hugo-base-dir))
                     (user-error "It is mandatory to set the HUGO_BASE_DIR property")))
         (content-dir "content/")
         (section-path (org-hugo--get-section-path info))
         (bundle-dir (let ((bundle-path (or ;Hugo bundle set in the post subtree gets higher precedence
                                         (org-hugo--entry-get-concat nil "EXPORT_HUGO_BUNDLE" "/")
                                         (plist-get info :hugo-bundle)))) ;This is mainly to support per-file flow
                       (if bundle-path
                           (file-name-as-directory bundle-path)
                         "")))
         (pub-dir (let ((dir (concat base-dir content-dir section-path bundle-dir)))
                    (make-directory dir :parents) ;Create the directory if it does not exist
                    dir)))
    (file-truename pub-dir)))

;;;; Get the publish date for the current post
(defun org-hugo--get-date (info fmt)
  "Return current post's publish date as a string.

1. If the point is in an Org subtree which has the `CLOSED' property
   set (usually generated automatically when switching a headline's
   TODO state to \"DONE\"), get the `CLOSED' time stamp.

2. If that's not the case, but the subtree has the `EXPORT_DATE'
   property set, use the date from that.

3. Else, try to get the date from the \"#+date\" keyword in the Org
   file, and format it using the time format string FMT.  If this
   keyword is not set either, return nil.

INFO is a plist used as a communication channel."
  (or
   (org-entry-get (point) "CLOSED")
   (org-string-nw-p
    (org-export-data (plist-get info :date) info)) ;`org-export-data' required
   (org-string-nw-p
    (org-export-get-date info fmt))))

;;;; Format Dates
(defun org-hugo--format-date (date-key info)
  "Return a date string formatted in Hugo-compatible format.

DATE-KEY is the key in INFO from which the date is to be
retrieved.  INFO is a plist used as a communication channel.

Possible values of DATE-KEY are `:date', `:hugo-lastmod',
`:hugo-publishdate', and `:hugo-expirydate'.

Return nil if the retrieved date from INFO is nil or if the date
cannot be formatted in Hugo-compatible format."
  (let* ((date-fmt (plist-get info :hugo-date-format))
         (date-raw (cond
                    ((equal date-key :date)
                     ;; (message "[ox-hugo date DBG] 1 %s" (plist-get info date-key))
                     ;; (message "[ox-hugo date DBG] 2 %s" (org-export-data (plist-get info date-key) info))
                     (org-hugo--get-date info date-fmt))
                    ((and (equal date-key :hugo-publishdate)
                          (org-entry-get (point) "SCHEDULED"))
                     ;; Get the date from the "SCHEDULED" property.
                     (org-entry-get (point) "SCHEDULED"))
                    ((and (equal date-key :hugo-expirydate)
                          (org-entry-get (point) "DEADLINE"))
                     ;; Get the date from the "DEADLINE" property.
                     (org-entry-get (point) "DEADLINE"))
                    (t ;:hugo-lastmod, :hugo-publishdate, :hugo-expirydate
                     (org-string-nw-p (plist-get info date-key)))))
         (date-nocolon (cond
                        ;; If the date set for the DATE-KEY parameter
                        ;; is already in Hugo-compatible format, use
                        ;; it.
                        ((and (stringp date-raw)
                              (string-match-p org-hugo--date-time-regexp date-raw))
                         date-raw)
                        ;; Else if it's any other string (like
                        ;; "<2018-01-23 Tue>"), try to parse that
                        ;; date.
                        ((stringp date-raw)
                         (condition-case err
                             (format-time-string
                              date-fmt
                              (apply #'encode-time (org-parse-time-string date-raw)))
                           (error
                            ;; Set date-nocolon to nil if error
                            ;; happens.  An example: If #+date is set
                            ;; to 2012-2017 to set the copyright
                            ;; years, just set the date to nil instead
                            ;; of throwing an error like:
                            ;; org-parse-time-string: Not a standard
                            ;; Org time string: 2012-2017
                            (message
                             (format "[ox-hugo] Date will not be set in the front-matter: %s"
                                     (nth 1 err)))
                            nil)))
                        ;; Else (if nil) and user want to auto-set the
                        ;; lastmod field.
                        ((and (equal date-key :hugo-lastmod)
                              (org-hugo--plist-get-true-p info :hugo-auto-set-lastmod))
                         (let* ((curr-time (org-current-time))
                                (lastmod-str (format-time-string date-fmt curr-time)))
                           ;; (message "[ox-hugo suppress-lastmod] current-time = %S (decoded = %S)"
                           ;;          curr-time (decode-time curr-time))
                           ;; (message "[ox-hugo suppress-lastmod] lastmod-str = %S"
                           ;;          lastmod-str )
                           (if (= 0.0 org-hugo-suppress-lastmod-period)
                               (progn
                                 ;; (message "[ox-hugo suppress-lastmod] not suppressed")
                                 lastmod-str)
                             (let ((date-str (org-string-nw-p (org-hugo--get-date info date-fmt))))
                               ;; (message "[ox-hugo suppress-lastmod] date-str = %S"
                               ;;          date-str)
                               (when date-str
                                 (let* ((date-time (apply #'encode-time
                                                          (mapcar (lambda (el) (or el 0))
                                                                  (parse-time-string date-str))))
                                        ;; It's safe to assume that
                                        ;; `current-time' will always
                                        ;; be >= the post date.
                                        (delta (float-time
                                                (time-subtract curr-time date-time)))
                                        (suppress-period (if (< 0.0 org-hugo-suppress-lastmod-period)
                                                             org-hugo-suppress-lastmod-period
                                                           (- org-hugo-suppress-lastmod-period))))
                                   ;; (message "[ox-hugo suppress-lastmod] date-time = %S (decoded = %S)"
                                   ;;          date-time (decode-time date-time))
                                   ;; (message "[ox-hugo suppress-lastmod] delta = %S" delta)
                                   ;; (message "[ox-hugo suppress-lastmod] suppress-period = %S"
                                   ;;          suppress-period)
                                   (when (>= delta suppress-period)
                                     lastmod-str)))))))
                        ;; Else.. do nothing.
                        (t
                         nil)))
         ;; Hugo expects the date stamp in this format (RFC3339 -- See
         ;; `org-hugo--date-time-regexp'.) i.e. if the date contains
         ;; the time-zone, a colon is required to separate the hours
         ;; and minutes in the time-zone section.
         ;;   2017-07-06T14:59:45-04:00
         ;; But by default the "%z" placeholder for time-zone (see
         ;; `format-time-string') produces the zone time-string as
         ;; "-0400" (Note the missing colon).  Below simply adds a
         ;; colon between "04" and "00" in that example.
         (date-str (and (stringp date-nocolon)
                        (replace-regexp-in-string "\\([0-9]\\{2\\}\\)\\([0-9]\\{2\\}\\)\\'" "\\1:\\2"
                                                  date-nocolon))))
    date-str))

;;;; Replace Front-matter Keys
(defun org-hugo--replace-keys-maybe (data info)
  "Return DATA with its keys replaced, maybe.

The keys in DATA are replaced if HUGO_FRONT_MATTER_KEY_REPLACE is
set appropriately.

The replacement syntax is:

    #+hugo_front_matter_key_replace: oldkey>newkey

If newkey is a special string \"nil\", oldkey will be removed
from the front-matter.

You can also do multiple key replacements:

    #+hugo_front_matter_key_replace: oldkey1>newkey1 oldkey2>newkey2

Above examples are using the keyword
HUGO_FRONT_MATTER_KEY_REPLACE, but the same also applies when
using its subtree property form
:EXPORT_HUGO_FRONT_MATTER_KEY_REPLACE:.

Note that:

1. There are no spaces around the special character \">\".
2. Spaces are used to only separate multiple replacements are shown in
   the second example above.
3. The replacements are literal.. there are no regular expressions
   involved.

INFO is a plist used as a communication channel."
  (let* ((repl-str (plist-get info :hugo-front-matter-key-replace))
         (repl-str (when (org-string-nw-p repl-str)
                     (org-trim repl-str))))
    (when repl-str
      ;; (message "[ox-hugo replace-key str DBG] %S" repl-str)
      (let* ((repl-list (split-string repl-str)) ;`repl-str' is space-separated
             (repl-alist (let (alist)
                           (dolist (repl repl-list)
                             (when (and (stringp repl) ;`repl' would look like "oldkey>newkey"
                                        (string-match-p ">" repl))
                               (let* ((pair (split-string repl ">"))
                                      (key-orig-str (org-string-nw-p (nth 0 pair)))
                                      (key-repl-str (org-string-nw-p (nth 1 pair)))
                                      (repl-pair (when (and key-orig-str
                                                            key-repl-str)
                                                   (cons (intern key-orig-str)
                                                         (intern key-repl-str)))))
                                 (when repl-pair
                                   ;; (message "[ox-hugo pair DBG] %S" pair)
                                   ;; (message "[ox-hugo repl-pair DBG] %S" repl-pair)
                                   ;; (message "[ox-hugo repl-pair car DBG] %S" (car repl-pair))
                                   ;; (message "[ox-hugo repl-pair cdr DBG] %S" (cdr repl-pair))
                                   (push repl-pair alist)))))
                           alist)))
        ;; (message "[ox-hugo replace-key list DBG] %S" repl-list)
        ;; (message "[ox-hugo replace-key alist DBG] %S" repl-alist)
        (dolist (repl repl-alist)
          (let ((key-orig (car repl))
                (key-repl (cdr repl)))
            (let ((found-key-cell (assoc key-orig data)))
              (when found-key-cell
                ;; (message "[ox-hugo replace-key found-key-cell DBG] %S" found-key-cell)
                ;; (message "[ox-hugo replace-key key-orig DBG] %S" key-orig)
                ;; (message "[ox-hugo replace-key key-repl DBG] %S" key-repl)
                (if (string= "nil" key-repl)
                    ;; Setting value of a front-matter key to nil will
                    ;; cause that key to be removed during export.
                    ;; See `org-hugo--gen-front-matter'.
                    (setf (cdr found-key-cell) nil)
                  ;; https://emacs.stackexchange.com/a/3398/115
                  (setf (car found-key-cell) key-repl))))))))
    data))

;;;; TODO keywords
(defun org-hugo--todo (todo info)
  "Format TODO keywords into HTML.

This function is almost like `org-html--todo' except that:
- An \"org-todo\" class is always added to the span element.
- `org-hugo--replace-underscores-with-spaces' is used to replace
  double-underscores in TODO with spaces.

INFO is a plist used as a communication channel."
  (when todo
    ;; (message "[DBG todo] todo: %S" todo)
    ;; (message "[DBG todo] org-done-keywords: %S" org-done-keywords)
    ;; (message "[DBG todo] is a done keyword? %S" (member todo org-done-keywords))
    ;; (message "[DBG todo] html-todo-kwd-class-prefix: %S" (plist-get info :html-todo-kwd-class-prefix))
    (format "<span class=\"org-todo %s %s%s\">%s</span>"
            (if (member todo org-done-keywords) "done" "todo")
            (or (org-string-nw-p (plist-get info :html-todo-kwd-class-prefix)) "")
            (org-html-fix-class-name todo)
            (org-hugo--replace-underscores-with-spaces todo))))

;;;; Parse draft state
(defun org-hugo--parse-draft-state (info)
  "Parse the draft state of the post heading at point.

Return a \"true\" or \"false\" string.

For per-subtree export flow, the draft state parsed from the Org
TODO state has a higher precedence than the value of HUGO_DRAFT
keyword/property.

INFO is a plist used as a communication channel."
  (let* ((todo-keyword (org-entry-get (point) "TODO"))
         (draft (cond
                 ((stringp todo-keyword)
                  (if (member todo-keyword org-done-keywords)
                      nil
                    (progn
                      (when (string= "DRAFT" todo-keyword)
                        (let ((title (org-entry-get (point) "ITEM"))) ;Post title
                          (message "[ox-hugo] `%s' post is marked as a DRAFT" title)))
                      t)))
                 (;; If the HUGO_DRAFT keyword/property *is* set, but
                  ;; not to nil.
                  (plist-get info :hugo-draft)
                  (let* ((draft-1 (org-hugo--front-matter-value-booleanize (plist-get info :hugo-draft)))
                         (is-draft (if (string= "true" draft-1) t nil)))
                    (when is-draft
                      (let* ((entry (org-element-at-point))
                             (is-subtree (org-element-property :EXPORT_FILE_NAME entry))
                             (title (if is-subtree
                                        (org-entry-get (point) "ITEM")
                                      (or (car (plist-get info :title)) "<EMPTY TITLE>"))))
                        (message "[ox-hugo] `%s' post is marked as a DRAFT" title)))
                    is-draft))
                 (t ;Neither of Org TODO state and HUGO_DRAFT keyword/property are set
                  nil)))
         (draft-bool-str (org-hugo--front-matter-value-booleanize (symbol-name draft))))
    ;; (message "dbg: draft-state: todo keyword=%S HUGO_DRAFT=%S draft=%S"
    ;;          todo-keyword (plist-get info :hugo-draft) draft-bool-str)
    draft-bool-str))

;;;; Check if Pandoc Citations parsing is needed
(defun org-hugo--pandoc-citations-enabled-p (info)
  "Return non-nil if Pandoc Citation parsing is enabled.

INFO is a plist used as a communication channel."
  (let* ((pandoc-citations-enabled--prop-val
          (org-entry-get nil "EXPORT_HUGO_PANDOC_CITATIONS" :inherit :literal-nil))
         (pandoc-citations-enabled--plist-val
          (org-hugo--plist-get-true-p info :hugo-pandoc-citations))
         (pandoc-enabled (or pandoc-citations-enabled--prop-val
                             pandoc-citations-enabled--plist-val))
         (pandoc-enabled-bool (org-hugo--value-get-true-p pandoc-enabled)))
    ;; (message "[ox-hugo DBG pandoc-citations-enabled--prop-val] %S" pandoc-citations-enabled--prop-val)
    ;; (message "[ox-hugo DBG pandoc-citations-enabled--plist-val] %S" pandoc-citations-enabled--plist-val)
    ;; (message "[ox-hugo DBG pandoc-enabled-bool] %S" pandoc-enabled-bool)
    pandoc-enabled-bool))

;;;; Get a property value and concat it with its parent value
(defun org-hugo--entry-get-concat (pom property &optional sep)
  "Concatenate an Org Property value with its inherited value.

Get value of PROPERTY for entry or content at point-or-marker
POM.  If a parent subtree has the same PROPERTY set, append the
current property value to that, following the optional SEP.

SEP is the concatenation separator string.  If it is nil, it
defaults to \"\".

This function internally calls `org-entry-get' with its INHERIT
argument set to non-nil and the LITERAL-NIL argument set to nil.

If the property is present but empty, the return value is the
empty string.  If the property is not present at all, nil is
returned.  In any other case, return the value as a string.
Search is case-insensitive."
  (let ((sep (or sep ""))
        (value-no-concat (org-entry-get pom property :inherit)))
    ;; (message "[ox-hugo section concat DBG] value-no-concat: %S" value-no-concat)
    (if value-no-concat
        ;; Get the value of PROPERTY from the parent relative to
        ;; current point.
        (let ((value-here-no-inherit (org-entry-get pom property nil))
              (value-parent (org-with-wide-buffer
                             (when (org-up-heading-safe)
                               (org-hugo--entry-get-concat nil property sep)))))
          ;; (message "[ox-hugo section concat DBG] value-here-no-inherit: %S" value-here-no-inherit)
          ;; (message "[ox-hugo section concat DBG] value-parent: %S" value-parent)
          (if value-here-no-inherit
              (format "%s%s%s"
                      (or value-parent "")
                      (if value-parent
                          (if (and (org-string-nw-p sep)
                                   (string-suffix-p sep value-parent))
                              "" ;Don't add the `sep' if `value-parent' already ends with that `sep'
                            sep)
                        "")
                      value-no-concat)
            ;; Use the value from parent directly if the property is not
            ;; set in the current subtree.
            value-parent))
      nil)))

(defun org-hugo--get-section-path (info)
  "Return the Hugo section path.
This is the path relative to the Hugo \"content\" directory.

If the EXPORT_HUGO_SECTION* keyword is set in the current or a
parent subtree, return the concatenation of the \"HUGO_SECTION\"
and the concatenated \"EXPORT_HUGO_SECTION*\" values as a path.

Else, return the \"HUGO_SECTION\" path.

The function always returns a string.

INFO is a plist used as a communication channel."
  (let* ((hugo-section-prop (org-entry-get nil "EXPORT_HUGO_SECTION" :inherit))
         (hugo-section-kwd (plist-get info :hugo-section))
         (hugo-section-frag-prop (org-entry-get nil "EXPORT_HUGO_SECTION*" :inherit))
         (section-path-1 (or hugo-section-prop ;EXPORT_HUGO_SECTION gets higher precedence
                             hugo-section-kwd)) ;This is mainly to support per-file flow
         section-path)
    ;; (message "[ox-hugo section-path DBG] hugo-section-prop: %S" hugo-section-prop)
    ;; (message "[ox-hugo section-path DBG] hugo-section-kwd: %S" hugo-section-kwd)
    ;; (message "[ox-hugo section-path DBG] hugo-section-frag-prop: %S" hugo-section-frag-prop)
    ;; (message "[ox-hugo section-path DBG] section path-1: %S" section-path-1)
    (unless section-path-1
      (user-error "It is mandatory to set the HUGO_SECTION property"))
    (when (org-string-nw-p hugo-section-frag-prop)
      (setq section-path-1
            (concat (file-name-as-directory section-path-1) ;Add trailing slash if absent
                    (org-hugo--entry-get-concat nil "EXPORT_HUGO_SECTION*" "/"))))
    (setq section-path (file-name-as-directory section-path-1))
    ;; (message "[ox-hugo section-path DBG] section path: %S" section-path)
    section-path))



;;; Transcode Functions


;;;; Code (<kdb> tags)
(defun org-hugo-kbd-tags-maybe (verbatim _contents info)
  "Wrap text in VERBATIM object with HTML kbd tags.
The kdb wrapping is done if `org-hugo-use-code-for-kbd' is non-nil.

CONTENTS is nil.  INFO is a plist used as a communication
channel."
  (if (org-hugo--plist-get-true-p info :hugo-use-code-for-kbd)
      (format "<kbd>%s</kbd>" (org-element-property :value verbatim))
    (org-md-verbatim verbatim nil nil)))

;;;; Example Block
(defun org-hugo-example-block (example-block _contents info)
  "Transcode an EXAMPLE-BLOCK element into Markdown format.

If the example blocks are *not* set to be exported with line
numbers (See (org) Literal examples), Markdown style
triple-backquoted code blocks with \"text\" \\='language\\=' are
created.

Otherwise, a \"text\" \\='language\\=' code block wrapped in Hugo
\"highlight\" shortcode (See
https://gohugo.io/content-management/syntax-highlighting) is
created.

CONTENTS is nil.  INFO is a plist holding contextual
information."
  (let (;; See `org-element-example-block-parser' for all EXAMPLE-BLOCK properties.
        (number-lines (org-element-property :number-lines example-block)) ;Non-nil if -n or +n switch is used
        ret)
    (if number-lines
        (let* ((text (org-export-format-code-default example-block info))
               (linenostart-str (progn
                                  ;; Extract the start line number of the example block.
                                  (string-match "\\`\\([0-9]+\\)\\s-\\{2\\}" text)
                                  (match-string-no-properties 1 text)))
               (linenos-str (format "\"linenos=table, linenostart=%s\"" linenostart-str)))
          ;; Remove Org-inserted numbers from the beginning of each
          ;; line as the Hugo highlight shortcode will be used instead
          ;; of literally inserting the line numbers.
          (setq text (replace-regexp-in-string "^[0-9]+\\s-\\{2\\}" "" text))
          (setq text (format "{{< highlight text %s>}}\n%s{{< /highlight >}}\n" linenos-str text))
          (setq ret (org-blackfriday--div-wrap-maybe example-block text)))
      (setq ret (org-blackfriday-example-block example-block nil info)))
    ret))

;;;; Export Snippet
(defun org-hugo-export-snippet (export-snippet _contents _info)
  "Transcode a EXPORT-SNIPPET object from Org to Hugo-compatible Markdown.
CONTENTS is nil.  INFO is a plist holding contextual information.

Example:

  \"@@hugo:foo@@\"

exports verbatim to \"foo\" only when exported using `hugo'
backend.

Export snippets with backend tags \"markdown:\" and \"md:\" are
also handled.  Exporting of export snippets with backend tag
\"html:\" uses the HTML exporter."
  (cond
   ((member (org-export-snippet-backend export-snippet) '(hugo markdown md))
    ;; ox-md.el does not support export snippets, so let's handle
    ;; Markdown export snippets here as well.
    (org-element-property :value export-snippet))
   ;; Also include HTML export snippets.
   (t
    (org-export-with-backend 'html export-snippet nil nil))))

;;;; Export Block
(defun org-hugo-export-block (export-block _contents _info)
  "Transcode a EXPORT-BLOCK element from Org to Hugo-compatible Markdown.
CONTENTS is nil.  INFO is a plist holding contextual information.

Example:

  #+begin_export hugo
  foo
  #+end_export

exports verbatim to \"foo\" only when exported using `hugo'
backend.

If the backend tag is \"markdown\"/\"md\" or \"html\", exporting
of those blocks falls back to the respective exporters."
  (cond
   ((string= (org-element-property :type export-block) "HUGO")
    (org-remove-indentation (org-element-property :value export-block)))
   ;; Also include Markdown and HTML export blocks.
   ;; ox-md handles HTML export blocks too.
   (t
    (org-export-with-backend 'md export-block nil nil))))

;;;; Headline
(defun org-hugo-headline (headline contents info)
  "Transcode HEADLINE element into Markdown format.
CONTENTS is the headline contents.  INFO is a plist used as
a communication channel."
  (unless (org-element-property :footnote-section-p headline)
    (let* ((numbers (org-hugo--get-headline-number headline info nil))
           (loffset (string-to-number (plist-get info :hugo-level-offset))) ;"" -> 0, "0" -> 0, "1" -> 1, ..
           (level (org-export-get-relative-level headline info))
           (level-effective (+ loffset level))
           (title (org-export-data (org-element-property :title headline) info)) ;`org-export-data' required
           (todo (and (org-hugo--plist-get-true-p info :with-todo-keywords)
                      (org-element-property :todo-keyword headline)))
           (todo-fmtd (when todo
                        (concat (org-hugo--todo todo info) " ")))
           (tags (and (org-hugo--plist-get-true-p info :with-tags)
                      (let ((tag-list (org-export-get-tags headline info)))
                        (and tag-list
                             (format "     :%s:"
                                     (mapconcat #'identity tag-list ":"))))))
           (priority
            (and (org-hugo--plist-get-true-p info :with-priority)
                 (let ((char (org-element-property :priority headline)))
                   (and char (format "[#%c] " char)))))
           (style (plist-get info :md-headline-style)))
      ;; (message "[ox-hugo-headline DBG] num: %s" numbers)
      (cond
       ;; Cannot create a headline.  Fall-back to a list.
       ((or (org-export-low-level-p headline info)
            (not (memq style '(atx setext)))
            (and (eq style 'atx) (> level-effective 6))
            (and (eq style 'setext) (> level-effective 2)))
        (let ((bullet
               (if (not (org-export-numbered-headline-p headline info)) "-"
                 (concat (number-to-string
                          (car (last (org-export-get-headline-number
                                      headline info))))
                         ".")))
              (heading (concat todo-fmtd " " priority title))) ;Headline text without tags
          (concat bullet (make-string (- 4 (length bullet)) ?\s) heading tags "\n\n"
                  (and contents (replace-regexp-in-string "^" "    " contents)))))
       (t
        (let ((anchor (format "{#%s}" ;https://gohugo.io/extras/crossreferences/
                              (org-hugo--get-anchor headline info))))
          (concat (org-hugo--headline-title style level loffset title todo-fmtd anchor numbers)
                  contents)))))))

;;;;; Headline Helpers
;;;###autoload
(defun org-hugo-slug (str)
  "Convert string STR to a `slug' and return that string.

A `slug' is the part of a URL which identifies a particular page
on a website in an easy to read form.

Example: If STR is \"My First Post\", it will be converted to a
slug \"my-first-post\", which can become part of an easy to read
URL like \"https://example.com/posts/my-first-post/\".

In general, STR is a string.  But it can also be a string with
Markdown markup as that string passed to this function is often
the sub-headings of a post (which can contain bold, italics,
link, etc markup).

The `slug' generated from that STR follows these rules:

- Contain only lower case alphabet, number and hyphen characters
  ([[:alnum:]-]).
- Not have *any* HTML tag like \"<code>..</code>\",
  \"<span class=..>..</span>\", etc.
- Not contain any URLs (if STR happens to be a Markdown link).
- Replace \".\" in STR with \"dot\", \"&\" with \"and\",
  \"+\" with \"plus\".
- Replace parentheses with double-hyphens.  So \"foo (bar) baz\"
  becomes \"foo--bar--baz\".
- Replace non [[:alnum:]-] chars with spaces, and then one or
  more consecutive spaces with a single hyphen.
- At most two consecutive hyphens are allowed.
- No hyphens allowed at the leading or trailing end of the slug."
  (let* (;; All lower-case
         (str (downcase str))
         ;; Remove "<FOO>..</FOO>" HTML tags if present.
         (str (replace-regexp-in-string "<\\(?1:[a-z]+\\)[^>]*>.*</\\1>" "" str))
         ;; Remove URLs if present in the string.  The ")" in the
         ;; below regexp is the closing parenthesis of a Markdown
         ;; link: [Desc](Link).
         (str (replace-regexp-in-string (concat "\\](" ffap-url-regexp "[^)]+)") "]" str))
         ;; Replace "&" with " and ", "." with " dot ", "+" with
         ;; " plus ".
         (str (replace-regexp-in-string
               "&" " and "
               (replace-regexp-in-string
                "\\." " dot "
                (replace-regexp-in-string
                 "\\+" " plus " str))))
         ;; Replace all characters except alphabets, numbers and
         ;; parentheses with spaces.
         (str (replace-regexp-in-string "[^[:alnum:]()]" " " str))
         ;; On emacs 24.5, multibyte punctuation characters like "："
         ;; are considered as alphanumeric characters! Below evals to
         ;; non-nil on emacs 24.5:
         ;;   (string-match-p "[[:alnum:]]+" "：")
         ;; So replace them with space manually..
         (str (if (version< emacs-version "25.0")
                  (let ((multibyte-punctuations-str "：")) ;String of multibyte punctuation chars
                    (replace-regexp-in-string (format "[%s]" multibyte-punctuations-str) " " str))
                str))
         ;; Remove leading and trailing whitespace.
         (str (replace-regexp-in-string "\\(^[[:space:]]*\\|[[:space:]]*$\\)" "" str))
         ;; Replace 2 or more spaces with a single space.
         (str (replace-regexp-in-string "[[:space:]]\\{2,\\}" " " str))
         ;; Replace parentheses with double-hyphens.
         (str (replace-regexp-in-string "\\s-*([[:space:]]*\\([^)]+?\\)[[:space:]]*)\\s-*" " -\\1- " str))
         ;; Remove any remaining parentheses character.
         (str (replace-regexp-in-string "[()]" "" str))
         ;; Replace spaces with hyphens.
         (str (replace-regexp-in-string " " "-" str))
         ;; Remove leading and trailing hyphens.
         (str (replace-regexp-in-string "\\(^[-]*\\|[-]*$\\)" "" str)))
    str))

(defun org-hugo--get-anchor(element info &optional title-str)
  "Return an Org headline's CUSTOM_ID or it's title's slug.

If an Org ELEMENT has the CUSTOM_ID property defined, return
that.

INFO is a plist used as a communication channel.

If the CUSTOM_ID property is not defined, and if TITLE-STR is
nil, derive the title string from the INFO, pass that to
`org-hugo-slug' and return its output.

If the CUSTOM_ID property is not defined, and if TITLE-STR is a
non-empty string, pass that to `org-hugo-slug' and return its
output."
  (let ((ret (org-element-property :CUSTOM_ID element)))
    (unless ret
      (let ((title (or (org-string-nw-p title-str)
                       (org-export-data-with-backend
                        (org-element-property :title element) 'md info))))
        (setq ret (org-hugo-slug title))))
    ret))

(defun org-hugo--headline-title (style level loffset title &optional todo anchor numbers)
  "Generate a headline title in the preferred Markdown headline style.

STYLE is the preferred style (`atx' or `setext').
LEVEL is the header level.
LOFFSET is the offset (a non-negative number) that is added to the
Markdown heading level for `atx' style.
TITLE is the headline title.

Optional argument TODO is the Org TODO string.

Optional argument ANCHOR is the Hugo anchor tag for the section as a
string.

Optional argument NUMBERS, if non-nil, is an htmlized string
containing the TITLE's number."
  (let ((headline (concat todo numbers title " " anchor "\n")))
    ;; Use "Setext" style
    (if (and (eq style 'setext) (< level 3))
        (let* ((underline-char (if (= level 1) ?= ?-))
               (underline (concat (make-string (length headline) underline-char)
                                  "\n")))
          (concat "\n" headline underline "\n"))
      ;; Use "Atx" style
      ;; Always translate level N Org headline to level N+1 Markdown
      ;; headline because Markdown level 1 headline and HTML title both
      ;; get the HTML <h1> tag, and we do not want the top-most heading
      ;; of a post to look the exact same as the post's title.
      (let ((level-mark (make-string (+ loffset level) ?#)))
        (concat "\n" level-mark " " headline "\n")))))

;;;; Inner Template
(defun org-hugo-inner-template (contents info)
  "Return body of document after converting it to Hugo-compatible Markdown.
CONTENTS is the transcoded contents string.  INFO is a plist
holding export options."
  (let* ((toc-level (plist-get info :with-toc))
         (toc-level (if (and toc-level
                             (not (wholenump toc-level)))
                        (plist-get info :headline-levels)
                      toc-level))
         (toc (if (and toc-level
                       (wholenump toc-level)
                       (> toc-level 0)) ;TOC will be exported only if toc-level is positive
                  (concat (org-hugo--build-toc info toc-level) "\n")
                "")))
    ;; (message "[org-hugo-inner-template DBG] toc-level: %s" toc-level)
    (org-trim (concat
               toc
               contents
               ;; Make sure CONTENTS is separated from table of contents
               ;; and footnotes with at least a blank line.
               "\n"
               (org-blackfriday-footnote-section info)))))

;;;; Keyword
(defun org-hugo-keyword (keyword contents info)
  "Transcode a KEYWORD element into Hugo-compatible Markdown format.
CONTENTS is nil.  INFO is a plist used as a communication
channel."
  (let ((kwd (org-element-property :key keyword))
        (value (org-element-property :value keyword)))
    (cond
     ((and (equal "HUGO" kwd)           ;Hugo summary splitting
           (stringp value)
           (string-match-p "\\`\\s-*more\\s-*\\'" value))
      ;; https://gohugo.io/content-management/summaries#user-defined-manual-summary-splitting
      "<!--more-->")
     ((and (equal "TOC" kwd)
           (string-match-p "\\<headlines\\>" value))
      (let ((depth (and (string-match "\\<[0-9]+\\>" value)
                        (string-to-number (match-string 0 value))))
            (local? (string-match-p "\\<local\\>" value)))
        (when (and depth
                   (> depth 0))
          (org-remove-indentation
           (org-hugo--build-toc info depth keyword local?)))))
     (t
      (org-md-keyword keyword contents info)))))

;;;; Links
(defun org-hugo-link (link desc info)
  "Convert LINK to Markdown format.

DESC is the link's description.
INFO is a plist used as a communication channel.

Unlike `org-md-link', this function will also copy local images
and rewrite link paths to make blogging more seamless."
  (let* ((raw-link (org-element-property :raw-link link))
         (raw-path (org-element-property :path link))
         (type (org-element-property :type link))
         (link-is-url (member type '("http" "https" "ftp" "mailto"))))
    (when (and (stringp raw-path)
               link-is-url)
      (setq raw-path (org-blackfriday--url-sanitize raw-path)))
    ;; (message "[ox-hugo-link DBG] link: %S" link)
    ;; (message "[ox-hugo-link DBG] link path: %s" (org-element-property :path link))
    ;; (message "[ox-hugo-link DBG] link filename: %s" (expand-file-name (plist-get (car (cdr link)) :path)))
    ;; (message "[ox-hugo-link DBG] link type: %s" type)
    (cond
     ;; Link type is handled by a special function.
     ((org-export-custom-protocol-maybe link desc 'md))
     ((member type '("custom-id" "id" "fuzzy"))
      (let ((destination (if (string= type "fuzzy")
                             (org-export-resolve-fuzzy-link link info)
                           (org-export-resolve-id-link link info))))
        ;; (message "[org-hugo-link DBG] link destination elem type: %S" (org-element-type destination))
        (pcase (org-element-type destination)
          (`plain-text                  ;External file
           (let ((path (progn
                         ;; Treat links to `file.org' as links to `file.md'.
                         (if (string= ".org" (downcase (file-name-extension destination ".")))
                             (concat (file-name-sans-extension destination) ".md")
                           destination))))
             (if desc
                 (format "[%s](%s)" desc path)
               (format "<%s>" path))))
          (`headline                 ;Links of type [[* Some heading]]
           (let ((title (org-export-data (org-element-property :title destination) info)))
             (format
              "[%s](#%s)"
              ;; Description
              (cond ((org-string-nw-p desc))
                    ((org-export-numbered-headline-p destination info)
                     (mapconcat #'number-to-string
                                (org-export-get-headline-number destination info)
                                "."))
                    (t
                     title))
              ;; Reference
              (org-hugo--get-anchor destination info title))))
          (_
           (let ((description
                  (or (org-string-nw-p desc)
                      (let ((number (org-export-get-ordinal
                                     destination info
                                     nil #'org-html--has-caption-p)))
                        (when number
                          (let ((num-str (if (atom number)
                                             (number-to-string number)
                                           (mapconcat #'number-to-string number "."))))
                            ;; (message "[ox-hugo-link DBG] num-str: %s" num-str)
                            (if org-hugo-link-desc-insert-type
                                (let* ((type (org-element-type destination))
                                       ;; Org doesn't have a specific
                                       ;; element for figures. So if
                                       ;; the element is `paragraph',
                                       ;; and as this element has an
                                       ;; ordinal, we will assume that
                                       ;; to be a figure.
                                       (type (if (equal 'paragraph type)
                                                 'figure
                                               type))
                                       (type-str (org-blackfriday--translate type info)))
                                  (format "%s %s" type-str num-str))
                              num-str)))))))
             ;; (message "[ox-hugo-link DBG] link description: %s" description)
             (when description
               (format "[%s](#%s)"
                       description
                       (if (memq (org-element-type destination) '(src-block table))
                           (org-blackfriday--get-reference destination)
                         (org-export-get-reference destination info)))))))))
     ((org-export-inline-image-p link org-html-inline-image-rules)
      ;; (message "[org-hugo-link DBG] processing an image: %s" desc)
      (let* ((parent (org-export-get-parent link))
             (parent-type (org-element-type parent))
             ;; If this is a hyper-linked image, it's parent type will
             ;; be a link too. Get the parent of *that* link in that
             ;; case.
             (grand-parent (when (eq parent-type 'link)
                             (org-export-get-parent parent)))
             (useful-parent (if grand-parent
                                grand-parent
                              parent))
             (attr (org-export-read-attribute :attr_html useful-parent))
             (caption (or
                       ;; Caption set using #+caption takes higher precedence.
                       (org-string-nw-p
                        (org-export-data  ;Look for caption set using #+caption
                         (org-export-get-caption (org-export-get-parent-element link))
                         info))
                       (plist-get attr :caption)))
             (caption (when (org-string-nw-p caption)
                        (format "%s%s%s%s"
                                ;; Tue Feb 13 11:32:45 EST 2018 - kmodi
                                ;; Add the span tag once
                                ;; https://github.com/gohugoio/hugo/issues/4406
                                ;; gets resolved.
                                "" ;"<span class=\\\"figure-number\\\">"
                                (format (org-html--translate
                                         (concat
                                          (cdr (assoc 'figure org-blackfriday--org-element-string))
                                          " %d:")
                                         info)
                                        (org-export-get-ordinal
                                         useful-parent info
                                         nil #'org-html--has-caption-p))
                                " "     ;" </span>"
                                ;; Escape the double-quotes, if any.
                                (replace-regexp-in-string "\"" "\\\\\"" caption))))
             (extension (downcase (file-name-extension raw-path)))
             (inlined-svg (and (stringp extension)
                               (string= "svg" extension)
                               (plist-get attr :inlined))))
        ;; (message "[ox-hugo-link DBG] Inline image: %s, extension: %s" raw-path extension)
        ;; (message "[ox-hugo-link DBG] inlined svg? %S" inlined-svg)
        ;; (message "[ox-hugo-link DBG] caption: %s" caption)
        (if inlined-svg
            (let* ((svg-contents (with-temp-buffer
                                   (insert-file-contents raw-path)
                                   (fill-region (point-min) (point-max)) ;Make huge one-liner SVGs sane
                                   (buffer-substring-no-properties (point-min) (point-max))))
                   (svg-contents-sanitized (replace-regexp-in-string
                                            ;; Remove the HTML comments.
                                            "<!--\\(.\\|\n\\)*?-->" ""
                                            (replace-regexp-in-string
                                             ;; Remove the xml document tag as that cannot be inlined in-between
                                             ;; a Markdown (or even an HTML) file.
                                             "<\\?xml version=\"1\\.0\" encoding=\"UTF-8\" standalone=\"no\"\\?>" ""
                                             svg-contents)))
                   (caption-html (if (not caption)
                                     ""
                                   (format (concat "\n\n<div class=\"figure-caption\">\n"
                                                   "  %s\n"
                                                   "</div>")
                                           (org-html-convert-special-strings ;Interpret em-dash, en-dash, etc.
                                            (org-export-data-with-backend caption 'html info))))))
              ;; (message "[ox-hugo-link DBG] svg contents: %s" svg-contents)
              ;; (message "[ox-hugo-link DBG] svg contents sanitized: %s" svg-contents-sanitized)
              (concat svg-contents-sanitized caption-html))
          (let* ((path (org-hugo--attachment-rewrite-maybe raw-path info))
                 (inline-image (not (org-html-standalone-image-p useful-parent info)))
                 (source (if link-is-url
                             (concat type ":" path)
                           path))
                 (num-attr (/ (length attr) 2)) ;(:alt foo) -> num-attr = 1
                 (alt-text (plist-get attr :alt)))
            ;; (message "[ox-hugo-link DBG] path: %s" path)
            ;; (message "[ox-hugo-link DBG] inline image? %s" inline-image)
            ;; (message "[org-hugo-link DBG] attr: %s num of attr: %d"
            ;;          attr (length attr))
            ;; (message "[org-hugo-link DBG] parent-type: %s" parent-type)
            ;; (message "[org-hugo-link DBG] useful-parent-type: %s"
            ;;          (org-element-type useful-parent))
            (cond
             (;; Use the Markdown image syntax if the image is inline and
              ;; there are no HTML attributes for the image, or just one
              ;; attribute, the `alt-text'.
              (and inline-image
                   (or (= 0 num-attr)
                       (and alt-text
                            (= 1 num-attr))))
              (let ((alt-text (if alt-text
                                  alt-text
                                "")))
                (format "![%s](%s)" alt-text source)))
             (;; Else if the image is inline (with non-alt-text
              ;; attributes), use HTML <img> tag syntax.
              inline-image
              ;; The "target" and "rel" attributes would be meant for <a>
              ;; tags. So do not pass them to the <img> tag.
              (plist-put attr :target nil)
              (plist-put attr :rel nil)
              (org-html--format-image source attr info))
             (t ;Else use the Hugo `figure' shortcode.
              ;; Hugo `figure' shortcode named parameters.
              ;; https://gohugo.io/content-management/shortcodes/#figure
              (let ((figure-params `((src . ,source)
                                     (alt . ,alt-text)
                                     (caption . ,caption)
                                     (link . ,(plist-get attr :link))
                                     (title . ,(plist-get attr :title))
                                     (class . ,(plist-get attr :class))
                                     (attr . ,(plist-get attr :attr))
                                     (attrlink . ,(plist-get attr :attrlink))
                                     (width . ,(plist-get attr :width))
                                     (height . ,(plist-get attr :height))
                                     ;; While the `target' and `rel'
                                     ;; attributes are not supported by
                                     ;; the inbuilt Hugo `figure'
                                     ;; shortcode, they can be used as
                                     ;; intended if a user has a custom
                                     ;; `figure' shortcode with the
                                     ;; support added for those.
                                     (target . ,(plist-get attr :target))
                                     (rel . ,(plist-get attr :rel))))
                    (figure-param-str ""))
                (dolist (param figure-params)
                  (let ((name (car param))
                        (val (cdr param)))
                    (when val
                      (setq figure-param-str (concat figure-param-str
                                                     (format "%s=\"%s\" "
                                                             name val))))))
                ;; (message "[org-hugo-link DBG] figure params: %s" figure-param-str)
                (format "{{< figure %s >}}" (org-trim figure-param-str)))))))))
     ((string= type "coderef")
      (let ((ref (org-element-property :path link)))
        (format (org-export-get-coderef-format ref desc)
                (org-export-resolve-coderef ref info))))
     ((equal type "radio")
      desc)
     (t
      (let* ((link-param-str "")
             (path (cond
                    (link-is-url
                     ;; Taken from ox-html.el -- Extract attributes
                     ;; from parent's paragraph.  HACK: Only do this
                     ;; for the first link in parent (inner image link
                     ;; for inline images).  This is needed as long as
                     ;; attributes cannot be set on a per link basis.
                     (let* ((attr
                             (let ((parent (org-export-get-parent-element link)))
                               (and (eq (org-element-map parent 'link #'identity info :first-match) link)
                                    (org-export-read-attribute :attr_html parent))))
                            ;; https://www.w3schools.com/tags/tag_link.asp
                            (link-params `((media . ,(plist-get attr :media))
                                           (target . ,(plist-get attr :target))
                                           (rel . ,(plist-get attr :rel))
                                           (sizes . ,(plist-get attr :sizes))
                                           (type . ,(plist-get attr :type)))))
                       (dolist (param link-params)
                         (let ((name (car param))
                               (val (cdr param)))
                           (when val
                             (setq link-param-str (concat link-param-str
                                                          (format "%s=\"%s\" "
                                                                  name val))))))
                       ;; (message "[ox-hugo-link DBG] link params: %s" link-param-str)
                       )
                     (concat type ":" raw-path))
                    (;; Remove the "file://" prefix.
                     (string= type "file")
                     ;; (message "[ox-hugo-link DBG] raw-path: %s" raw-path)
                     (let ((path1 (replace-regexp-in-string "\\`file://" "" raw-path)))
                       (if (string= ".org" (downcase (file-name-extension path1 ".")))
                           (let ((raw-link-minus-org-file
                                  ;; If raw-link is "./foo.org::#bar",
                                  ;; set `raw-link-minus-org-file' to
                                  ;; "#bar".
                                  (if (string-match ".*\\.org::\\(#.*\\)" raw-link)
                                      (match-string-no-properties 1 raw-link)
                                    "")))
                             (format "{{< relref \"%s%s\" >}}"
                                     (file-name-sans-extension
                                      (file-name-nondirectory path1))
                                     raw-link-minus-org-file))
                         (org-hugo--attachment-rewrite-maybe path1 info))))
                    (t
                     raw-path)))
             (link-param-str (org-string-nw-p (org-trim link-param-str))))
        ;; (message "[ox-hugo-link DBG] desc=%s path=%s" desc path)
        ;; (message "[ox-hugo-link DBG] link-param-str=%s" link-param-str)
        (cond
         ;; Link description is a `figure' shortcode but does not
         ;; already have the `link' parameter set.
         ((and desc
               (string-match-p "\\`{{<\\s-*figure\\s-+" desc)
               (not (string-match-p "\\`{{<\\s-*figure\\s-+.*link=" desc)))
          (replace-regexp-in-string "\\s-*>}}\\'"
                                    (format " link=\"%s\"\\&" path)
                                    desc))
         ;; Both link description and link attributes are present.
         ((and desc
               link-param-str)
          (format "<a href=\"%s\" %s>%s</a>"
                  (org-html-encode-plain-text path)
                  link-param-str
                  (org-link-unescape desc)))
         ;; Only link description, but no link attributes.
         (desc
          (format "[%s](%s)" desc path))
         ;; Only link attributes, but no link description.
         (link-param-str
          (let ((path (org-html-encode-plain-text path)))
            (format "<a href=\"%s\" %s>%s</a>"
                    path
                    link-param-str
                    (org-link-unescape path))))
         ;; Neither link description, nor link attributes.
         (t
          (if (string-prefix-p "{{< relref " path)
              (format "[%s](%s)" path path)
            (format "<%s>" path)))))))))

;;;;; Helpers
(defun org-hugo--attachment-rewrite-maybe (path info)
  "Copy local images and pdfs to the static/bundle directory if needed.
Also update the link paths to match those.

PATH is the path to the image or any other attachment.

INFO is a plist used as a communication channel."
  ;; (message "[ox-hugo attachment DBG] The Hugo section is: %s" (plist-get info :hugo-section))
  ;; (message "[ox-hugo attachment DBG] The Hugo base dir is: %s" (plist-get info :hugo-base-dir))
  (let* ((path-unhexified (org-link-unescape path))
         (path-true (file-truename path-unhexified))
         (exportables org-hugo-external-file-extensions-allowed-for-copying)
         (bundle-dir (and (plist-get info :hugo-bundle)
                          (org-hugo--get-pub-dir info)))
         (bundle-name (when bundle-dir
                        (let* ((content-dir (file-truename
                                             (file-name-as-directory (expand-file-name
                                                                      "content"
                                                                      (file-name-as-directory
                                                                       (plist-get info :hugo-base-dir))))))
                               (is-home-branch-bundle (string= bundle-dir content-dir)))
                          (cond
                           (is-home-branch-bundle
                            "_home")
                           (t ;`bundle-dir'="/foo/bar/" -> `bundle-name'="bar"
                            (file-name-base (directory-file-name bundle-dir)))))))
         (static-dir (file-truename
                      (concat
                       (file-name-as-directory (plist-get info :hugo-base-dir))
                       "static/")))
         (dest-dir (or bundle-dir static-dir))
         ret)
    (unless (file-directory-p static-dir)
      (user-error "Please create the %s directory" static-dir))
    ;; (message "[ox-hugo DBG attch rewrite] Image export dir is: %s" static-dir)
    ;; (message "[ox-hugo DBG attch rewrite] path: %s" path)
    ;; (message "[ox-hugo DBG attch rewrite] path-true: %s" path-true)
    ;; (message "[ox-hugo DBG attch rewrite] bundle-dir: %s" bundle-dir)
    ;; (message "[ox-hugo DBG attch rewrite] bundle-name: %s" bundle-name)
    ;; (message "[ox-hugo DBG attch rewrite] default-dir: %s" default-directory)
    ;; (message "[ox-hugo DBG attch rewrite] dest-dir: %s" dest-dir)
    (if (and (file-exists-p path-true)
             (member (file-name-extension path-unhexified) exportables)
             (file-directory-p dest-dir))
        (progn
          ;; Check if `path-true' is already inside `dest-dir'.
          (if (string-match (regexp-quote dest-dir) path-true)
              (progn
                ;; If so, return *only* the path considering the
                ;; destination directory as root.
                (setq ret (concat "/" (substring path-true (match-end 0)))))
            (let* ((file-name-relative-path
                    (cond
                     ((string-match "/static/" path-true)
                      ;; `path-true' is "/foo/static/bar/baz.png",
                      ;; return "bar/baz.png".
                      ;; (message "[ox-hugo DBG attch rewrite] path contains static")
                      ;; If path-true contains "/static/", set the
                      ;; `dest-dir' to `static-dir' (even if this is a
                      ;; page bundle).
                      (setq dest-dir static-dir)
                      (substring path-true (match-end 0)))
                     (bundle-dir
                      (cond
                       ((string-match (concat "/" (regexp-quote bundle-name) "/") path-true)
                        ;; This is a page bundle.  `bundle-name' is
                        ;; "<BUNDLE_NAME>", `path-true' is
                        ;; "<ORG_FILE_DIR>/bar/<BUNDLE_NAME>/zoo/baz.png",
                        ;; return "zoo/baz.png".
                        ;; (message "[ox-hugo DBG attch rewrite BUNDLE 1] bundle-name: %s" bundle-name)
                        ;; (message "[ox-hugo DBG attch rewrite BUNDLE 1] attch along with Org content: %s"
                        ;;          (substring path-true (match-end 0)))
                        (substring path-true (match-end 0)))
                       ((string-match (regexp-quote default-directory) path-true)
                        ;; This is a page bundle.  `default-path' is
                        ;; "<ORG_FILE_DIR>/", `path-true' is
                        ;; "<ORG_FILE_DIR>/bar/baz.png", return
                        ;; "bar/baz.png".
                        ;; (message "[ox-hugo DBG attch rewrite BUNDLE 2] attch along with Org content: %s"
                        ;;          (substring path-true (match-end 0)))
                        (substring path-true (match-end 0)))
                       (t
                        ;; This is a page bundle.  `default-path' is
                        ;; "<ORG_FILE_DIR>/", `path-true' is
                        ;; "/foo/bar/baz.png", return "baz.png".
                        ;; (message "[ox-hugo DBG attch rewrite BUNDLE 3] attch neither in static nor in Org file dir")
                        (file-name-nondirectory path-unhexified))))
                     (t
                      ;; Else, `path-true' is "/foo/bar/baz.png",
                      ;; return "ox-hugo/baz.png".  "ox-hugo" is the
                      ;; default value of
                      ;; `org-hugo-default-static-subdirectory-for-externals'.
                      ;; (message "[ox-hugo DBG attch rewrite] neither BUNDLE nor contains static")
                      (concat
                       (file-name-as-directory org-hugo-default-static-subdirectory-for-externals)
                       (file-name-nondirectory path-unhexified)))))
                   (dest-path (concat dest-dir file-name-relative-path))
                   (dest-path-dir (file-name-directory dest-path)))
              ;; The `dest-dir' would already exist.  But if
              ;; `file-name-relative-path' is "images/image.png" or
              ;; "foo/bar.txt", it's likely that "`dest-dir'/images"
              ;; or "`dest-dir'/foo" might not exist.  So create those
              ;; if needed below.
              (unless (file-exists-p dest-path-dir)
                (mkdir dest-path-dir :parents))
              ;; (message "[ox-hugo DBG attch rewrite] file-name-relative-path: %s" file-name-relative-path)
              ;; (message "[ox-hugo DBG attch rewrite] dest-path: %s" dest-path)
              ;; (message "[ox-hugo DBG attch rewrite] dest-path-dir: %s" dest-path-dir)

              ;; Do the copy only if the file to be copied is newer or
              ;; doesn't exist in the static dir.
              (when (file-newer-than-file-p path-true dest-path)
                (message "[ox-hugo] Copied %S to %S" path-true dest-path)
                (copy-file path-true dest-path :ok-if-already-exists))
              (setq ret (if (and bundle-dir
                                 (string= bundle-dir dest-dir))
                            ;; If attachments are copied to the bundle
                            ;; directory, don't prefix the path as "/"
                            ;; as those paths won't exist at the site
                            ;; base URL.
                            file-name-relative-path
                          (concat "/" file-name-relative-path))))))
      (setq ret path))
    ;; (message "[ox-hugo DBG attch rewrite] returned path: %s" ret)
    ret))

;;;; Paragraph
(defun org-hugo-paragraph (paragraph contents info)
  "Transcode PARAGRAPH element into Hugo Markdown format.
CONTENTS is the paragraph contents.  INFO is a plist used as a
communication channel."
  (let (;; The label is mainly for paragraphs that are standalone
        ;; images with #+name keyword.
        (label (let ((lbl (and (org-element-property :name paragraph)
                               (org-export-get-reference paragraph info))))
                 (if lbl
                     (format "<a id=\"%s\"></a>\n\n" lbl)
                   "")))
        ret)

    ;; (message "[org-hugo-paragraph DBG] para 1: %s" contents)
    ;; Join consecutive Chinese lines into a single long line without
    ;; unwanted space inbetween.
    ;; https://emacs-china.org/t/ox-hugo-auto-fill-mode-markdown/9547/5
    ;; Example: 这是一个测试     -> 这是一个测试文本 ("This is a test text")
    ;;          文本
    (setq contents (replace-regexp-in-string
                    "\\([[:multibyte:]]\\)[[:blank:]]*\n[[:blank:]]*\\([[:multibyte:]]\\)" "\\1\\2"
                    contents))
    ;; (message "[org-hugo-paragraph DBG] para 2: %s" contents)

    (unless (org-hugo--plist-get-true-p info :hugo-preserve-filling)
      (setq contents (concat (mapconcat 'identity (split-string contents) " ") "\n")))

    (setq contents (replace-regexp-in-string
                    ;; Glue footnotes to the words before them using
                    ;; &nbsp; so that the footnote reference does not
                    ;; end up on a new line by itself.
                    ;; "something FN" -> "something&nbsp;FN"
                    "[[:blank:]]+\\(\\[\\^[^]]+\\]\\)" "&nbsp;\\1"
                    (replace-regexp-in-string
                     ;; "FN ." -> "FN."
                     "\\(\\[\\^[^]]+\\]\\)[[:blank:]]*\\([.]+\\)" "\\1\\2"
                     contents)))
    ;; (message "[org-hugo-paragraph DBG] para 3: %s" contents)
    (setq ret (concat label
                      (org-md-paragraph paragraph contents info)))

    ;; Wrap the paragraph with HTML div tag with user-specified
    ;; attributes, unless the paragraph is a standalone image (or few
    ;; other conditions as shown below).  These conditions are taken
    ;; from `org-html-paragraph'.
    (let* ((parent (org-export-get-parent paragraph))
           (parent-type (org-element-type parent)))
      ;; (message "[ox-hugo-para DBG] standalone image? %s\ncontents: %s"
      ;;          (org-html-standalone-image-p paragraph info)
      ;;          contents)
      (unless (or
               ;; First paragraph in an item has no tag if it is alone
               ;; or followed, at most, by a sub-list.
               (and (eq parent-type 'item)
                    (not (org-export-get-previous-element paragraph info))
                    (let ((followers (org-export-get-next-element paragraph info 2)))
                      (and (not (cdr followers))
                           (memq (org-element-type (car followers)) '(nil plain-list)))))
               ;; Standalone image.
               (org-html-standalone-image-p paragraph info))
        (setq ret (org-blackfriday--div-wrap-maybe paragraph ret))))
    ret))

;;;; Source Blocks
(defun org-hugo-src-block (src-block _contents info)
  "Convert SRC-BLOCK element to Hugo-compatible Markdown.

The Markdown style triple-backquoted code blocks are created if:
  - If the HUGO_CODE_FENCE property is set to a non-nil value
    (default),
  - *AND* if none of the Hugo \"highlight\" shortcode features
    are needed (see below).

The code block is wrapped in Hugo \"highlight\" shortcode (See
https://gohugo.io/content-management/syntax-highlighting) if one
of the above conditions is false.

Note that even with the default non-nil value of HUGO_CODE_FENCE,
the user *needs* to set the `pygmentsCodeFences' variable to
`true' in their Hugo site's config, otherwise syntax highlighting
will not work in the generated fenced code blocks!

Hugo \"highlight\" shortcode features:
  - Code blocks with line numbers (if the -n or +n switch is used)
  - Highlight certains lines in the code block (if the :hl_lines
    parameter is used)

CONTENTS is nil.  INFO is a plist used as a communication
channel."
  (let* ((lang (org-element-property :language src-block))
         (parameters-str (org-element-property :parameters src-block))
         (parameters (org-babel-parse-header-arguments parameters-str))
         (is-fm-extra (cdr (assoc :front_matter_extra parameters)))
         (fm-format (plist-get info :hugo-front-matter-format)))
    ;; (message "ox-hugo src [dbg] lang: %S" lang)
    ;; (message "ox-hugo src [dbg] is-fm-extra: %S" is-fm-extra)
    (if (and is-fm-extra
             (member lang '("toml" "yaml")))
        (progn
          ;; The fm-extra src block lang and user-set fm-format have to
          ;; be the same.  Else. that src block is completely discarded.
          (when (string= lang fm-format)
            (let ((fm-extra (org-export-format-code-default src-block info)))
              ;; (message "ox-hugo src [dbg] fm-extra: %S" fm-extra)
              (plist-put info :fm-extra fm-extra)))
          ;; Do not export the `:front_matter_extra' TOML/YAML source
          ;; blocks in Markdown body.
          nil)
      (let* (;; See `org-element-src-block-parser' for all SRC-BLOCK properties.
             (number-lines (org-element-property :number-lines src-block)) ;Non-nil if -n or +n switch is used
             (hl-lines (cdr (assoc :hl_lines parameters)))
             (hl-lines (cond
                        ((stringp hl-lines)
                         (replace-regexp-in-string "," " " hl-lines)) ;"1,3-4" -> "1 3-4"
                        ((numberp hl-lines)
                         (number-to-string hl-lines))))
             (src-ref (org-blackfriday--get-reference src-block))
             (src-anchor (if src-ref
                             (format "<a id=\"%s\"></a>\n" src-ref)
                           ""))
             (caption (org-export-get-caption src-block))
             (caption-html (if (not caption)
                               ""
                             (let* ((src-block-num (org-export-get-ordinal
                                                    src-block info
                                                    nil #'org-html--has-caption-p))
                                    (caption-prefix (org-blackfriday--translate 'src-block info))
                                    (caption-str
                                     (org-html-convert-special-strings ;Interpret em-dash, en-dash, etc.
                                      (org-export-data-with-backend caption 'html info))))
                               (format (concat "\n\n<div class=\"src-block-caption\">\n"
                                               "  <span class=\"src-block-number\">%s</span>:\n"
                                               "  %s\n"
                                               "</div>")
                                       (if src-ref ;Hyperlink the code snippet prefix + number
                                           (format "<a href=\"#%s\">%s %s</a>"
                                                   src-ref caption-prefix src-block-num)
                                         (format "%s %s"
                                                 caption-prefix src-block-num))
                                       caption-str))))
             content
             ret)
        ;; (message "ox-hugo src [dbg] number-lines: %S" number-lines)
        ;; (message "ox-hugo src [dbg] parameters: %S" parameters)
        (setq content
              (cond
               ;; If both number-lines and hl-lines are nil
               ;; , AND if :hugo-code-fence is non-nil (which is, by default).
               ((and (null number-lines)
                     (null hl-lines)
                     (org-hugo--plist-get-true-p info :hugo-code-fence))
                (let ((content1 (org-blackfriday-src-block src-block nil info)))
                  (when (and org-hugo-langs-no-descr-in-code-fences
                             (member (intern lang) org-hugo-langs-no-descr-in-code-fences))
                    ;; When using Pygments, with the pygmentsCodeFences
                    ;; options enabled in Hugo, `org' is not recognized as a
                    ;; "language", because Pygments does not have a lexer for
                    ;; Org.
                    ;; Issue on Pygments repo:
                    ;; https://bitbucket.org/birkenfeld/pygments-main/issues/719/wishlist-support-org
                    ;; So attempt to do below:
                    ;;   ```org
                    ;;   # Org comment
                    ;;   ```
                    ;; will not result in a <code> tag wrapped block in HTML.
                    ;;
                    ;; So override the language to be an empty string in such cases.
                    ;;
                    ;; *Note* that this issue does NOT exist if using Chroma,
                    ;; which is the default syntax highlighter after Hugo
                    ;; v0.28.
                    (setq content1 (replace-regexp-in-string (concat "\\`\\(```+\\)" lang) "\\1" content1)))
                  (setq content1 (org-hugo--escape-hugo-shortcode content1 lang))
                  content1))
               ;; If number-lines is non-nil
               ;; , or if hl-lines is non-nil
               ;; , or if :hugo-code-fence is nil
               (t
                (let ((code (org-export-format-code-default src-block info))
                      (linenos-str "")
                      (hllines-str "")
                      ;; Formatter string where the first arg si linenos-str and
                      ;; second is hllines-str.
                      (highlight-args-str "%s%s"))
                  (when (or number-lines
                            hl-lines)
                    (setq highlight-args-str " \"%s%s\""))
                  (when number-lines
                    (let ((linenostart-str (progn
                                             ;; Extract the start line number of the code block
                                             (string-match "\\`\\s-*\\([0-9]+\\)\\s-\\{2\\}" code)
                                             (match-string-no-properties 1 code))))
                      (setq linenos-str (format "linenos=table, linenostart=%s" linenostart-str)))
                    ;; Remove Org-inserted numbers from the beginning of each
                    ;; line as the Hugo highlight shortcode will be used instead
                    ;; of literally inserting the line numbers.
                    (setq code (replace-regexp-in-string "^\\s-*[0-9]+\\s-\\{2\\}" "" code)))
                  (when hl-lines
                    (setq hllines-str (concat "hl_lines=" hl-lines))
                    (when number-lines
                      (setq hllines-str (concat ", " hllines-str))))
                  (setq code (org-hugo--escape-hugo-shortcode code lang))
                  (format "{{< highlight %s%s >}}\n%s{{< /highlight >}}\n"
                          lang
                          (format highlight-args-str linenos-str hllines-str)
                          code)))))
        (setq ret (concat src-anchor content caption-html))
        (setq ret (org-blackfriday--div-wrap-maybe src-block ret))
        ret))))

;;;; Special Block
(defun org-hugo-special-block (special-block contents info)
  "Transcode a SPECIAL-BLOCK element from Org to Hugo-compatible Markdown.
CONTENTS holds the contents of the block.

If the special block is of type \"description\", the value of
`:description' key of the INFO plist gets overwritten by the
contents of that block.

Else if the special block is of type \"details\", an HTML
`<details>' element with an optional `<summary>' element is
created.  The \"summary\" portion if present comes first, and is
separated from the following \"details\" portion using a solo
\"---\" string on a newline.  See
https://ox-hugo.scripter.co/doc/details-and-summary/ for more.

Else if the SPECIAL-BLOCK type matches one of the shortcodes set
in HUGO_PAIRED_SHORTCODES property, export them as Markdown or
non-Markdown shortcodes.  See `org-hugo-paired-shortcodes' for
more information.

For all other special blocks, processing is passed on to
`org-blackfriday-special-block'.

INFO is a plist holding export options."
  (let ((block-type (org-element-property :type special-block))
        (paired-shortcodes (let* ((str (plist-get info :hugo-paired-shortcodes))
                                  (str-list (when (org-string-nw-p str)
                                              (split-string str " "))))
                             str-list))
        (sc-regexp "\\`%%?%s\\'") ;Regexp to match an element from `paired-shortcodes'
        (contents (when (stringp contents)
                    (org-trim contents))))
    (when contents
      (cond
       ((string= block-type "description")
        ;; Overwrite the value of the `:description' key in `info'.
        (plist-put info :description contents)
        nil)
       ;; https://emacs.stackexchange.com/a/28685/115
       ((cl-member block-type paired-shortcodes
                   ;; If `block-type' is "foo", check if any of the
                   ;; elements in `paired-shortcodes' is "foo" or
                   ;; "%foo".
                   :test (lambda (b sc) ;`sc' would be an element from `paired-shortcodes'
                           (string-match-p (format sc-regexp b) sc)))
        (let* ((attr-sc (org-export-read-attribute :attr_shortcode special-block))
               ;; Positional arguments.
               (pos-args (and (null attr-sc)
                              ;; If the shortcode attributes are not of
                              ;; the type ":foo bar" but are something
                              ;; like "foo bar".
                              (let* ((raw-list (org-element-property :attr_shortcode special-block))
                                     (raw-str (mapconcat #'identity raw-list " ")))
                                (org-string-nw-p raw-str))))
               ;; Named arguments.
               (named-args (unless pos-args
                             (org-string-nw-p (org-html--make-attribute-string attr-sc))))
               (sc-args (or pos-args named-args))
               (sc-args (if sc-args
                            (concat " " sc-args " ")
                          " "))
               (matched-sc-str (car
                                (cl-member block-type paired-shortcodes
                                           :test (lambda (b sc) ;`sc' would be an element from `paired-shortcodes'
                                                   (string-match-p (format sc-regexp b) sc)))))
               (sc-open-char (if (string-prefix-p "%" matched-sc-str)
                                 "%"
                               "<"))
               (sc-close-char (if (string-prefix-p "%" matched-sc-str)
                                  "%"
                                ">"))
               (sc-begin (format "{{%s %s%s%s}}"
                                 sc-open-char block-type sc-args sc-close-char))
               (sc-end (format "{{%s /%s %s}}"
                               sc-open-char block-type sc-close-char)))
          ;; (message "[ox-hugo-spl-blk DBG] attr-sc1: %s"
          ;;          (org-element-property :attr_shortcode special-block))
          ;; (message "[ox-hugo-spl-blk DBG] attr-sc: %s" attr-sc)
          ;; (message "[ox-hugo-spl-blk DBG] pos-args: %s" pos-args)
          ;; (message "[ox-hugo-spl-blk DBG] named-args: %s" named-args)
          (format "%s\n%s\n%s"
                  sc-begin contents sc-end)))
       (t
        (org-blackfriday-special-block special-block contents nil))))))



;;; Filter Functions

;;;; Body Filter
(defun org-hugo-body-filter (body _backend info)
  "Add front-matter to the BODY of the document.

BODY is the result of the export.
INFO is a plist holding export options."
  ;; `org-md-plain-text' would have escaped all underscores in plain
  ;; text i.e. "_" would have been converted to "\_".
  ;; We need to undo that underscore escaping in Emoji codes for those
  ;; to work.
  ;; Example: Convert ":raised\_hands:" back to ":raised_hands:".
  ;; More Emoji codes: https://www.emoji.codes/
  ;; (Requires setting "enableEmoji = true" in config.toml.)
  ;; (message "[ox-hugo body filter] ITEM %S" (org-entry-get (point) "ITEM"))
  ;; (message "[ox-hugo body filter] TAGS: %S" (org-entry-get (point) "TAGS"))
  ;; (message "[ox-hugo body filter] ALLTAGS: %S" (org-entry-get (point) "ALLTAGS"))
  (setq body (replace-regexp-in-string
              "\\(:[a-z0-9]+\\)[\\]\\(_[a-z0-9]+:\\)"
              "\\1\\2"
              body))
  (when (and (org-hugo--plist-get-true-p info :hugo-delete-trailing-ws)
             (not (org-hugo--plist-get-true-p info :preserve-breaks)))
    (setq body (with-temp-buffer
                 (insert body)
                 (delete-trailing-whitespace (point-min) nil)
                 (buffer-substring-no-properties (point-min) (point-max)))))
  (let ((fm (save-excursion
              (save-restriction
                ;; The point is at the beginning of the heading body
                ;; in this function! So move the point back by 1 char
                ;; to bring it into the Org headline before calling
                ;; `org-hugo--get-front-matter', because in there we
                ;; use `org-entry-get' at (point) to retrieve certain
                ;; property values.
                (widen)
                (ignore-errors ;If the point is at beginning of buffer even after widening
                  (backward-char))
                ;; (message "[body filter DBG] line at pt: %s" (thing-at-point 'line))
                (org-hugo--get-front-matter info))))
        (fm-extra (plist-get info :fm-extra))
        (body (if (org-string-nw-p body) ;Insert extra newline if body is non-empty
                  (format "\n%s" body)
                "")))
    ;; (message "[body filter DBG fm] %S" fm)
    ;; (message "[body filter DBG fm-extra] %S" fm-extra)
    (when fm-extra
      ;; If fm-extra is present, append it to the end of the
      ;; front-matter, before the closing "+++" or "---" marker.
      (setq fm (replace-regexp-in-string "\\(\\+\\+\\+\\|---\\)\n*\\'"
                                         (concat fm-extra "\\&")
                                         fm)))
    (setq org-hugo--fm fm)
    (if (org-hugo--pandoc-citations-enabled-p info)
        (format "%s%s%s" org-hugo--fm-yaml body org-hugo-footer)
      (format "%s%s%s" fm body org-hugo-footer))))

;;;;; Hugo Front-Matter
(defun org-hugo--quote-string (val &optional prefer-no-quotes format)
  "Wrap VAL with quotes as appropriate.

VAL can be a string, symbol, number or nil.

If VAL contains newlines, format it according to TOML or YAML
FORMAT to preserve them.

VAL is returned as-it-is under the following cases:
- It is a number.
- It is a string and is already wrapped with double quotes.
- It is a string and it's value is \"true\" or \"false\".
- It is a string representing a date.
- It is a string representing an integer or float.

If VAL is nil or an empty string, a quoted empty string \"\" is
returned.

If optional argument PREFER-NO-QUOTES is non-nil, return the VAL
as-it-is if it's a string with just alphanumeric characters.

Optional argument FORMAT can be \"toml\" or \"yaml\"."
  (cond
   ((null val)                          ;nil
    val)
   ((numberp val)
    val)
   ((symbolp val)
    (format "\"%s\"" (symbol-name val)))
   ((stringp val)
    (cond
     ((org-string-nw-p val)            ;If `val' is a non-empty string
      (cond
       ((or (and (string= (substring val 0 1) "\"") ;First char is literally a "
                 (string= (substring val -1) "\"")) ;Last char is literally a "
            (and prefer-no-quotes ;If quotes are not preferred and `val' is only alpha-numeric
                 (string-match-p "\\`[a-zA-Z0-9]+\\'" val))
            ;; or if it an integer that can be stored in the system as
            ;; a fixnum.  For example, if `val' is
            ;; "10040216507682529280" that needs more than 64 bits to
            ;; be stored as a signed integer, it will be automatically
            ;; stored as a float.  So (integerp (string-to-number
            ;; val)) will return nil [or `fixnump' instead of
            ;; `integerp' in Emacs 27 or newer]
            ;; https://github.com/toml-lang/toml#integer Integer
            ;; examples: 7, +7, -7, 7_000
            (and (string-match-p "\\`[+-]?[[:digit:]_]+\\'" val)
                 (if (functionp #'fixnump) ;`fixnump' and `bignump' get introduced in Emacs 27.x
                     (fixnump (string-to-number val))
                   (integerp (string-to-number val)))) ;On older Emacsen, `integerp' behaved the same as the new `fixnump'
            (string= "true" val)
            (string= "false" val)
            ;; or if it is a date (date, publishDate, expiryDate, lastmod)
            (string-match-p org-hugo--date-time-regexp val)
            ;; or if it is a float
            ;; https://github.com/toml-lang/toml#float
            ;; Float examples (decimals): 7.8, +7.8, -7.8
            (string-match-p "\\`[+-]?[[:digit:]_]+\\.[[:digit:]_]+\\'" val)
            ;; Float examples (exponentials): 7e-8, -7E+8, 1.7e-05
            (string-match-p "\\`[+-]?[[:digit:]_]+\\(\\.[[:digit:]_]+\\)*[eE][+-]?[[:digit:]_]+\\'" val)
            ;; Special float values (infinity/NaN)
            ;; Looks like Hugo is not supporting these.. Tue Mar 20 18:05:40 EDT 2018 - kmodi
            ;; (let ((case-fold-search nil))
            ;;   (string-match-p "\\`[+-]?\\(inf\\|nan\\)\\'" val))
            )
        val)
       ((string-match-p "\n" val)       ;Multi-line string
        ;; The indentation of the multi-line string is needed only for the
        ;; YAML format.  But the same is done for TOML too just for better
        ;; presentation.
        (setq val (replace-regexp-in-string "^" "  " val))

        (if (and (stringp format)
                 (string= format "yaml"))
            (progn
              ;; https://yaml-multiline.info/
              ;;
              ;;     |             |foo : >
              ;;     |abc          |  abc
              ;;     |       >>>   |
              ;;     |def          |
              ;;     |             |  def
              ;;
              ;; In Org, a single blank line is used to start a new
              ;; paragraph. In the YAML multi-line string, that needs to
              ;; be 2 blank lines.
              (setq val (replace-regexp-in-string "\n[[:blank:]]*\n" "\n\n\n" val))
              (format ">\n%s" val))
          ;; Escape the backslashes (only for multi-line TOML).
          (setq val (replace-regexp-in-string "\\\\" "\\\\\\\\" val))

          ;; Remove indentation/space from blank lines if any.
          (setq val (replace-regexp-in-string "\n[[:blank:]]*\n" "\n\n" val))
          (format "\"\"\"\n%s\n  \"\"\"" val))) ;Triple-quote
       (t                                       ;Single-line string
        ;; Below 2 replacements are order-dependent.. first escape the
        ;; backslashes, then escape the quotes with backslashes.

        ;; Escape the backslashes (for both TOML and YAML).
        (setq val (replace-regexp-in-string "\\\\" "\\\\\\\\" val))
        ;; Escape the double-quotes.
        (setq val (replace-regexp-in-string "\"" "\\\\\""  val))
        (concat "\"" val "\""))))
     (t                                 ;If `val' is any empty string
      "\"\"")))
   (t                            ;Return empty string if anything else
    "\"\"")))

(defun org-hugo--parse-property-arguments (str)
  "Return an alist converted from a string STR of Hugo property value.

STR is of type \":KEY1 VALUE1 :KEY2 VALUE2 ..\".  Given that, the
returned value is ((KEY1 . VALUE1) (KEY2 . VALUE2) ..).

Example: Input STR \":foo bar :baz 1 :zoo \\\"two words\\\"\" would
convert to ((foo . \"bar\") (baz . 1) (zoo . \"two words\"))."
  (let ((alist (org-babel-parse-header-arguments str)))
    (dolist (pair alist)
      ;; :KEY -> KEY
      (let ((key (intern (replace-regexp-in-string "\\`:" "" (symbol-name (car pair))))))
        (setcar pair key)))
    alist))

(defun org-hugo--front-matter-value-booleanize (str)
  "Return a \"true\" or \"false\" string for input STR."
  (let ((str-lower (and (stringp str)
                        (downcase str))))
    (cond
     ((or (null str)
          (string= "nil" str-lower)
          (string= "false" str-lower)
          (string= "no" str-lower))
      "false")
     ((or (string= "t" str)
          (string= "true" str)
          (string= "yes" str))
      "true")
     (t
      (user-error "%S needs to represent a boolean value" str)))))

(defun org-hugo--parse-blackfriday-prop-to-alist (str)
  "Return an alist of valid Hugo blackfriday properties converted from STR.

For example, input STR:

  \":fractions :smartdashes nil :angledquotes t\"

would convert to:

  ((fractions . \"false\") (smartDashes . \"false\") (angledQuotes . \"true\"))

The \"true\" and \"false\" strings in the return value are due to
`org-hugo--front-matter-value-booleanize'."
  (let ((blackfriday-alist (org-hugo--parse-property-arguments str))
        valid-blackfriday-alist)
    (dolist (ref-prop org-hugo-blackfriday-options)
      (dolist (user-prop blackfriday-alist)
        (when (string= (downcase (symbol-name (car user-prop)))
                       (downcase ref-prop))
          (let* ((key (intern ref-prop))
                 (value (cdr user-prop))
                 (value (if (or (equal key 'extensions)
                                (equal key 'extensionsmask))
                            (org-hugo--delim-str-to-list value)
                          (org-hugo--front-matter-value-booleanize value))))
            (push (cons key value)
                  valid-blackfriday-alist)))))
    valid-blackfriday-alist))

(defun org-hugo--return-valid-blackfriday-extension (ext)
  "Return valid case-sensitive string for Blackfriday extension EXT.

Example: If EXT is \"hardlinebreak\",
\"\"hardLineBreak\"\" (quoted string) is returned."
  (let (ret)
    (dolist (ref-ext org-hugo-blackfriday-extensions)
      ;; (message "ox-hugo bf valid ext DBG: ext=%s ref-ext=%s" ext ref-ext)
      (when (string= (downcase ext) (downcase ref-ext))
        (setq ret ref-ext)))
    (unless ret
      (user-error "Invalid Blackfriday extension name %S, see `org-hugo-blackfriday-extensions'"
                  ext))
    (org-hugo--quote-string ret)))

(defun org-hugo--parse-menu-prop-to-alist (str)
  "Return an alist of valid Hugo menu properties converted from STR.

Example: Input STR \":name foo :weight 80\" would convert
to ((name . \"foo\") (weight . 80))."
  (let ((menu-alist (org-hugo--parse-property-arguments str))
        valid-menu-alist)
    ;; Hugo menu properties: https://gohugo.io/content-management/menus/
    ;; "title" property for menus was introduced in Hugo v0.32.
    ;; https://github.com/gohugoio/hugo/commit/9df3736fec164c51d819797416dc263f2869be77
    (dolist (prop '(menu name url identifier pre post weight parent title)) ;children prop is probably read-only
      (let ((cell (assoc prop menu-alist)))
        (when cell
          (push cell valid-menu-alist))))
    valid-menu-alist))

(defun org-hugo--get-sanitized-title (info)
  "Return sanitized version of an Org headline TITLE.

INFO is a plist used as a communication channel.

Extract the document title from INFO (unless exporting title is
disabled by setting `org-export-with-title' to nil or using the
OPTIONS keyword e.g. \"title:nil\").

If the extracted document title is nil, and exporting the title
is disabled, return nil.

If the extracted document title is non-nil, return it after
removing all markup characters."
  (let ((title (when (plist-get info :with-title)
                 (plist-get info :title))))
    (when title
      ;; "Raw" backend that returns emphasis elements without any
      ;; markup characters --
      ;; http://lists.gnu.org/r/emacs-orgmode/2017-12/msg00490.html
      (let* ((raw-backend

              (let ((get-raw (lambda (object contents _)
                               (or contents
                                   (org-element-property :value object)))))
                (org-export-create-backend
                 :parent 'ascii
                 :transcoders (mapcar (lambda (type)
                                        (cons type get-raw))
                                      '(bold code italic strike-through
                                             underline verbatim))))))
        (setq title (org-export-data-with-backend title raw-backend info))
        ;; Hugo does not render Markdown in the titles and so the
        ;; Blackfriday smartDashes conversion does not work there.  So
        ;; do that here instead.  Convert "---" to EM DASH, "--" to EN
        ;; DASH, and "..." to HORIZONTAL ELLIPSIS.

        ;; Below two replacements are order sensitive!
        (setq title (replace-regexp-in-string "---\\([^-]\\)" "—\\1" title)) ;EM DASH
        (setq title (replace-regexp-in-string "--\\([^-]\\)" "–\\1" title)) ;EN DASH

        (setq title (replace-regexp-in-string "\\.\\.\\." "…" title)))) ;HORIZONTAL ELLIPSIS
    title))

(defun org-hugo--replace-underscores-with-spaces (str)
  "Replace double underscores in STR with single spaces.

For example, \"some__thing\" would get converted to \"some
thing\"."
  ;; It is safe to assume that no one would want leading/trailing
  ;; spaces in `str'.. so not checking for "__a" or "a__" cases.
  (replace-regexp-in-string "\\([^_]\\)__\\([^_]\\)" "\\1 \\2" str)) ;"a__b"  -> "a b"

(defun org-hugo--tag-processing-fn-replace-with-spaces-maybe (tag-list info)
  "Replace double underscores in TAG-LIST elements with single spaces.

For example, an element \"some__tag\" would get converted to
\"some tag\".

This replacement is enabled if `org-hugo-allow-spaces-in-tags' or
HUGO_ALLOW_SPACES_IN_TAGS property is set to a non-nil value.

TAG-LIST which is a list of Org tags of the type \(\"TAG1\"
\"TAG2\" ..).  INFO is a plist used as a communication channel.

This is one of the processing functions in
`org-hugo-tag-processing-functions'."
  (let ((allow-spaces (org-hugo--plist-get-true-p info :hugo-allow-spaces-in-tags)))
    (if allow-spaces
        (mapcar #'org-hugo--replace-underscores-with-spaces tag-list)
      tag-list)))

(defun org-hugo--tag-processing-fn-replace-with-hyphens-maybe (tag-list info)
  "Replace single underscores in TAG-LIST elements with single hyphens.
And triple underscores will be replaced with single underscores.

For example, an element \"some_tag\" would get converted to
\"some-tag\", and \"some___tag\" to \"some_tag\".

This replacement is enabled if `org-hugo-prefer-hyphen-in-tags'
or HUGO_PREFER_HYPHEN_IN_TAGS property is set to a non-nil value.

TAG-LIST which is a list of Org tags of the type \(\"TAG1\"
\"TAG2\" ..).  INFO is a plist used as a communication channel.

This is one of the processing functions in
`org-hugo-tag-processing-functions'."
  (let ((prefer-hyphens (org-hugo--plist-get-true-p info :hugo-prefer-hyphen-in-tags)))
    (if prefer-hyphens
        (mapcar
         (lambda (tag)
           (setq tag (replace-regexp-in-string "\\`_\\([^_]\\)" "-\\1" tag))         ;"_a"    -> "-a"
           (setq tag (replace-regexp-in-string "\\`___\\([^_]\\)" "_\\1" tag))       ;"___a"  -> "_a"
           (setq tag (replace-regexp-in-string "\\([^_]\\)_\\'" "\\1-" tag))         ;"a_"    -> "a-"
           (setq tag (replace-regexp-in-string "\\([^_]\\)___\\'" "\\1_" tag))       ;"a___"  -> "a_"
           (setq tag (replace-regexp-in-string "\\([^_]\\)_\\([^_]\\)" "\\1-\\2" tag))   ;"a_b"   -> "a-b"
           (setq tag (replace-regexp-in-string "\\([^_]\\)___\\([^_]\\)" "\\1_\\2" tag)) ;"a___b" -> "a_b"
           tag)
         tag-list)
      tag-list)))

(defun org-hugo--delim-str-to-list (str)
  "Function to transform string STR to a list of strings.

The function assumes STR to use
`org-hugo--internal-list-separator' as delimiter.

The function does the following in order:

1. Trim leading/trailing spaces from STR.
2. Convert that string to a list using
   `org-hugo--internal-list-separator' as the separator.
3. Break up each element of that list into further string elements,
   delimited by spaces.  Though, spaces within quoted string are
   retained.  This is done using `org-babel-parse-header-arguments'.
4. Return the transformed list of strings.

Example: \"one\\n\\\"two words\\\" three\\nfour\"
         -> (\"one\" \"two words\" \"three\" \"four\").

Return nil if STR is not a string."
  (when (stringp str)
    (let* ((str (org-trim str))
           (str-list (split-string str org-hugo--internal-list-separator))
           ret)
      (dolist (str-elem str-list)
        (let* ((format-str ":dummy '(%s)") ;The :dummy key is discarded in the `lst' var below.
               (alist (org-babel-parse-header-arguments (format format-str str-elem)))
               (lst (cdr (car alist)))
               (str-list2 (mapcar (lambda (elem)
                                    (cond
                                     ((symbolp elem)
                                      (symbol-name elem))
                                     (t
                                      elem)))
                                  lst)))
          (setq ret (append ret str-list2))))
      ret)))

(defun org-hugo--category-p (tag)
  "Return non-nil if TAG begins with \"@\".

Org tags that begin with \"@\" are set as the categories field in
the Hugo front-matter."
  (and (stringp tag)
       (string-match-p "\\`@" tag)))

(defun org-hugo--get-front-matter (info)
  "Return the Hugo front-matter string.

INFO is a plist used as a communication channel."
  ;; (message "[hugo front-matter DBG] info: %S" (pp info))
  (let* ((fm-format (plist-get info :hugo-front-matter-format))
         (author-list (and (plist-get info :with-author)
                           (let ((author-raw
                                  (org-string-nw-p
                                   (org-export-data (plist-get info :author) info)))) ;`org-export-data' required
                             (when author-raw
                               ;; Multiple authors can be comma or
                               ;; newline separated. The newline
                               ;; separated authors work only for the
                               ;; #+author keyword; example:
                               ;;   #+author: Author1
                               ;;   #+author: Author2
                               ;;
                               ;; If using the subtree properties they
                               ;; need to be comma-separated:
                               ;;   :EXPORT_AUTHOR: Author1, Author2
                               (let ((author-list-1 (org-split-string author-raw "[,\n]")))
                                 ;; Don't allow spaces around author names.
                                 ;; Also remove duplicate authors.
                                 (delete-dups (mapcar #'org-trim author-list-1)))))))
         (creator (and (plist-get info :with-creator)
                       (plist-get info :creator)))
         (locale (and (plist-get info :hugo-with-locale)
                      (let* ((lang (or (plist-get info :hugo-locale)
                                       ;; https://www.gnu.org/software/gettext/manual/html_node/Locale-Environment-Variables.html
                                       (getenv "LANGUAGE")
                                       (getenv "LC_ALL")
                                       (getenv "LANG")))
                             (lang (when (stringp lang)
                                     (replace-regexp-in-string "\\`\\([a-z]+_[A-Z]+\\).*\\'" "\\1" lang))))
                        lang)))
         (description (org-string-nw-p (plist-get info :description)))
         (aliases-raw (let ((aliases-raw-1 (org-string-nw-p (plist-get info :hugo-aliases))))
                        (when aliases-raw-1
                          (org-split-string aliases-raw-1 " "))))
         (aliases (let (alias-list)
                    (dolist (alias aliases-raw)
                      (unless (string-match-p "/" alias)
                        (let ((section (file-name-as-directory ;Suffix section with "/" if it isn't already
                                        (org-export-data (plist-get info :hugo-section) info))))
                          (setq alias (concat "/" section alias))))
                      (setq alias-list (append alias-list `(,alias))))
                    alias-list))
         (outputs-raw (org-string-nw-p (plist-get info :hugo-outputs)))
         (outputs (when outputs-raw
                    (org-split-string outputs-raw " ")))
         (draft (org-hugo--parse-draft-state info))
         (headless (when (org-hugo--plist-get-true-p info :hugo-headless)
                     (org-hugo--front-matter-value-booleanize (org-hugo--plist-get-true-p info :hugo-headless))))
         (all-t-and-c-str (org-entry-get (point) "ALLTAGS"))
         (all-t-and-c (when (stringp all-t-and-c-str)
                        (org-split-string all-t-and-c-str ":")))
         (tags (or
                ;; Look for tags set using HUGO_TAGS keyword, or
                ;; EXPORT_HUGO_TAGS property if available.
                (org-hugo--delim-str-to-list (plist-get info :hugo-tags))
                ;; Else use Org tags (the ones set in headlines
                ;; and/or inherited) if any.
                (let* ((tags-list (cl-remove-if #'org-hugo--category-p all-t-and-c))
                       (tags-list (dolist (fn org-hugo-tag-processing-functions tags-list)
                                    (setq tags-list (funcall fn tags-list info)))))
                  ;; (message "[get fm DBG] tags: tags-list = %S" tags-list)
                  tags-list)))
         (categories (or
                      ;; Look for categories set using HUGO_CATEGORIES
                      ;; keyword, or EXPORT_HUGO_CATEGORIES property
                      ;; if available.
                      (org-hugo--delim-str-to-list (plist-get info :hugo-categories))
                      ;; Else use categories set using Org tags with
                      ;; "@" prefix (the ones set in headlines and/or
                      ;; inherited) if any.
                      (let* ((categories-list (cl-remove-if-not #'org-hugo--category-p all-t-and-c))
                             (categories-list (dolist (fn org-hugo-tag-processing-functions categories-list)
                                                (setq categories-list (funcall fn categories-list info))))
                             (categories-list (mapcar (lambda (str)
                                                        ;; Remove "@" from beg of categories.
                                                        (replace-regexp-in-string "\\`@" "" str))
                                                      categories-list)))
                        ;; (message "dbg: categories: categories-list = %s" categories-list)
                        categories-list)))
         (keywords (org-hugo--delim-str-to-list (plist-get info :keywords)))
         (weight-data (let ((wt-raw-list (org-hugo--parse-property-arguments (plist-get info :hugo-weight)))
                            weight-data-1)
                        (dolist (wt-raw wt-raw-list)
                          (let (key value)
                            ;; (message "weight DBG wt-raw: %S" wt-raw)
                            ;; (message "weight DBG cdr wt-raw: %S" (cdr wt-raw))
                            ;; (message "weight DBG org-hugo--subtree-coord: %S" org-hugo--subtree-coord)
                            (cond
                             ((null (cdr wt-raw)) ;`wt-raw' is not of the type (TAXONOMY . WEIGHT)
                              (setq key 'weight)
                              (setq value (cond
                                           ((and org-hugo--subtree-coord
                                                 (equal (car wt-raw) 'auto)) ;(auto)
                                            (org-hugo--calc-weight))
                                           ((and (equal (car wt-raw) 'auto) ;Auto weight ineffective for file-based exports
                                                 (null org-hugo--subtree-coord))
                                            nil)
                                           (t
                                            (string-to-number (symbol-name (car wt-raw)))))))
                             (t
                              (setq key (if (equal (car wt-raw) 'page) ;`wt-raw' is of the type (page . WEIGHT)
                                            'weight
                                          (intern (format "%s_weight" (symbol-name (car wt-raw))))))
                              (setq value (cond
                                           ((and org-hugo--subtree-coord
                                                 (equal (cdr wt-raw) "auto")) ;(TAXONOMY . "auto") or (page . "auto")
                                            (org-hugo--calc-weight))
                                           ((numberp (cdr wt-raw))
                                            (cdr wt-raw))
                                           ((and (equal (cdr wt-raw) "auto") ;Auto weight ineffective for file-based exports
                                                 (null org-hugo--subtree-coord))
                                            nil)
                                           (t
                                            (user-error "Ox-hugo: Invalid weight %S" (cdr wt-raw)))))))
                            ;; (message "weight DBG key: %S" key)
                            ;; (message "weight DBG value: %S" value)
                            (push (cons key value) weight-data-1)))
                        ;; (message "weight DBG weight-data: %S" weight-data-1)
                        weight-data-1))
         (menu-alist (org-hugo--parse-menu-prop-to-alist (plist-get info :hugo-menu)))
         (menu-alist-override (org-hugo--parse-menu-prop-to-alist (plist-get info :hugo-menu-override)))
         ;; If menu-alist-override is non-nil, update menu-alist with values from that.
         (menu-alist (let ((updated-menu-alist menu-alist))
                       (dolist (override-prop menu-alist-override)
                         (let* ((override-key (car override-prop))
                                (override-val (cdr override-prop))
                                (matching-prop (assoc override-key updated-menu-alist)))
                           (if matching-prop
                               (setcdr matching-prop override-val)
                             (push override-prop updated-menu-alist))))
                       updated-menu-alist))
         (custom-fm-data (org-hugo--parse-property-arguments (plist-get info :hugo-custom-front-matter)))
         (resources (org-hugo--get-resources-alist
                     (org-hugo--parse-property-arguments (plist-get info :hugo-resources))))
         (blackfriday (org-hugo--parse-blackfriday-prop-to-alist (plist-get info :hugo-blackfriday)))
         (data `(;; The order of the elements below will be the order in which the front-matter
                 ;; variables will be ordered.
                 (title . ,(org-hugo--get-sanitized-title info))
                 (audio . ,(plist-get info :hugo-audio))
                 (author . ,author-list)
                 (description . ,description)
                 (date . ,(org-hugo--format-date :date info))
                 (publishDate . ,(org-hugo--format-date :hugo-publishdate info))
                 (expiryDate . ,(org-hugo--format-date :hugo-expirydate info))
                 (aliases . ,aliases)
                 (images . ,(org-hugo--delim-str-to-list (plist-get info :hugo-images)))
                 (isCJKLanguage . ,(org-hugo--plist-get-true-p info :hugo-iscjklanguage))
                 (keywords . ,keywords)
                 (layout . ,(plist-get info :hugo-layout))
                 (lastmod . ,(org-hugo--format-date :hugo-lastmod info))
                 (linkTitle . ,(plist-get info :hugo-linktitle))
                 (markup . ,(plist-get info :hugo-markup))
                 (outputs . ,outputs)
                 (series . ,(org-hugo--delim-str-to-list (plist-get info :hugo-series)))
                 (slug . ,(plist-get info :hugo-slug))
                 (tags . ,tags)
                 (categories . ,categories)
                 (type . ,(plist-get info :hugo-type))
                 (url . ,(plist-get info :hugo-url))
                 (videos . ,(org-hugo--delim-str-to-list (plist-get info :hugo-videos)))
                 (draft . ,draft)
                 (headless . ,headless)
                 (creator . ,creator)
                 (locale . ,locale)
                 (blackfriday . ,blackfriday)
                 (menu . ,menu-alist)
                 (resources . ,resources)))
         (data `,(append data weight-data custom-fm-data))
         ret)
    ;; (message "[get fm DBG] tags: %s" tags)
    ;; (message "dbg: hugo tags: %S" (plist-get info :hugo-tags))
    ;; (message "[get fm info DBG] %S" info)
    ;; (message "[get fm blackfriday DBG] %S" blackfriday)
    ;; (message "[get fm menu DBG] %S" menu-alist)
    ;; (message "[get fm menu override DBG] %S" menu-alist-override)
    ;; (message "[custom fm data DBG] %S" custom-fm-data)
    ;; (message "[fm resources OUT DBG] %S" resources)
    ;; (message "[fm data DBG] %S" data)
    ;; (message "[fm tags DBG] %S" tags)
    ;; (message "[fm categories DBG] %S" categories)
    ;; (message "[fm keywords DBG] %S" keywords)
    (setq data (org-hugo--replace-keys-maybe data info))
    (setq ret (org-hugo--gen-front-matter data fm-format))
    (if (and (string= "toml" fm-format)
             (org-hugo--pandoc-citations-enabled-p info))
        ;; Pandoc parses fields like csl and nocite from YAML
        ;; front-matter.  So create the `org-hugo--fm-yaml'
        ;; front-matter in YAML format just for Pandoc.
        (setq org-hugo--fm-yaml (org-hugo--gen-front-matter data "yaml"))
      (setq org-hugo--fm-yaml ret))
    ret))

(defun org-hugo--calc-weight ()
  "Calculate the weight for a Hugo post or menu item.

The returned weight = INDEX + 1000*LEVEL.  See
`org-hugo--get-post-subtree-coordinates' learn about INDEX and
LEVEL."
  (let* ((level (car org-hugo--subtree-coord))
         (index (cdr org-hugo--subtree-coord)))
    (+ (* 1000 level) index)))

(defun org-hugo--gen-front-matter (data format)
  "Generate the Hugo post front-matter, and return that string.

DATA is an alist of the form \((KEY1 . VAL1) (KEY2 . VAL2) .. \),
where KEY is a symbol and VAL is a string.

Generate the front-matter in the specified FORMAT.  Valid values
are \"toml\" and \"yaml\"."
  (let ((sep (cond ((string= format "toml") "+++\n")
                   ((string= format "yaml") "---\n")
                   (t "")))
        (sign (cond ((string= format "toml") " =") ;Conventional to have space on the left side of "=" in TOML
                    ((string= format "yaml") ":")  ;Conventional to have no space on the left side of ":" in YAML
                    (t "")))
        (front-matter "")
        (indent (make-string 2 ? ))
        (nested-string "")
        (menu-string "")
        (res-string ""))
    ;; (message "hugo fm format: %s" format)
    (dolist (pair data)
      (let ((key (symbol-name (car pair)))
            (value (cdr pair)))
        ;; (message "[hugo fm key value DBG] %S %S" key value)
        (unless (or (null value) ;Skip writing front-matter variables whose value is nil
                    (and (stringp value) ;or an empty string.
                         (string= "" value)))
          ;; In TOML/YAML, the value portion needs to be wrapped in
          ;; double quotes.
          ;; TOML example:
          ;;     title = "My Post"
          ;; YAML example:
          ;;     title: "My Post"

          ;; In TOML, the menu information in the front-matter is as a
          ;; table. So it needs to be always added to the end of the
          ;; front-matter. So generate the `menu-string' separately
          ;; and then append it to `front-matter' at the end.  Do the
          ;; same for blackfriday param values.
          (cond
           ((string= key "menu")
            (unless (listp value)
              (user-error (concat "The `menu' front-matter did not get the expected "
                                  "list value; probably because HUGO_MENU was not "
                                  "used to set its value.\n"
                                  "Usage examples: \":EXPORT_HUGO_MENU: :menu main\" or "
                                  "\"#+hugo_menu: :menu main\"")))
            ;; Menu name needs to be non-nil to insert menu info in front-matter.
            (when (assoc 'menu value)
              (let* ((menu-alist value)
                     ;; Menu entry string might need to be quoted if
                     ;; it contains spaces, for example.
                     (menu-entry (org-hugo--quote-string (cdr (assoc 'menu menu-alist)) :prefer-no-quotes))
                     (menu-entry-str "")
                     (menu-value-str ""))
                ;; Auto-set menu identifier if not already set by user.
                (unless (assoc 'identifier menu-alist)
                  (let ((title (cdr (assoc 'title data))))
                    (push `(identifier . ,(org-hugo-slug title)) menu-alist)))

                ;; Auto-set menu weight if not already set by user.
                (unless (assoc 'weight menu-alist)
                  (when org-hugo--subtree-coord
                    (push `(weight . ,(org-hugo--calc-weight)) menu-alist)))

                ;; (message "[menu alist DBG] = %S" menu-alist)
                (when menu-entry
                  (setq menu-entry-str (cond ((string= format "toml")
                                              (format "[menu.%s]\n" menu-entry))
                                             ((string= format "yaml")
                                              (prog1
                                                  (format "menu%s\n%s%s%s\n"
                                                          sign indent menu-entry sign)
                                                (setq indent (concat indent indent)))) ;Double the indent for next use
                                             (t
                                              "")))
                  (dolist (menu-pair menu-alist)
                    (let ((menu-key (symbol-name (car menu-pair)))
                          (menu-value (cdr menu-pair)))
                      ;; (message "menu DBG: %S %S %S" menu-entry menu-key menu-value)
                      (unless (string= "menu" menu-key)
                        (when menu-value
                          ;; Cannot skip quote wrapping for values of keys inside menu.
                          ;; Attempting to do:
                          ;;   [menu.foo]
                          ;;     parent = main
                          ;;     # parent = "main" # But this works
                          ;; gives this error:
                          ;; ERROR 2017/07/21 10:56:07 failed to parse page metadata
                          ;; for "singles/post-draft.md": Near line 10 (last key parsed
                          ;; 'menu.foo.parent'): expected value but found "main" instead.
                          (setq menu-value (org-hugo--quote-string menu-value))
                          (setq menu-value-str
                                (concat menu-value-str
                                        (format "%s%s%s %s\n"
                                                indent menu-key sign menu-value)))))))
                  (setq menu-string (concat menu-entry-str menu-value-str))))))
           ((string= key "resources")
            (unless (listp value)
              (user-error (concat "The `resources' front-matter did not get the expected "
                                  "list value; probably because HUGO_RESOURCES was not "
                                  "used to set its value.\n"
                                  "Usage examples: \":EXPORT_HUGO_RESOURCES: :src \"my-image.png\" :title \"My Image\" "
                                  "or \"#+hugo_resources: :src \"my-image.png\" :title \"My Image\"")))
            (when value
              (dolist (res-alist value)
                (let ((res-entry-str "")
                      (res-value-str "")
                      res-src-present
                      res-param-str)
                  (setq res-entry-str (cond ((string= format "toml")
                                             "[[resources]]\n")
                                            ((string= format "yaml")
                                             ;; For YAML, this string
                                             ;; needs to be inserted
                                             ;; only once.
                                             (if (org-string-nw-p res-string)
                                                 ""
                                               (format "resources%s\n" sign)))
                                            (t
                                             "")))
                  (dolist (res-pair res-alist)
                    ;; (message "[resources DBG] res-pair: %S" res-pair)
                    (let* ((res-key (symbol-name (car res-pair)))
                           (res-value (cdr res-pair)))
                      ;; (message "[resources DBG]: %S %S" res-key res-value)
                      (cond ((string= res-key "params")
                             (setq indent (make-string 4 ? ))
                             (setq res-param-str (cond ((string= format "toml")
                                                        (format "  [resources.%s]\n" res-key))
                                                       ((string= format "yaml")
                                                        (format "  %s%s\n" res-key sign))
                                                       (t
                                                        "")))
                             (dolist (param-pair res-value) ;res-value would be an alist of params
                               (let ((param-key (symbol-name (car param-pair)))
                                     (param-value (cdr param-pair))
                                     param-value-str)
                                 ;; (message "[resources DBG] param-key: %S" param-key)
                                 ;; (message "[resources DBG] param-value: %S" param-value)
                                 (setq param-value-str (if (listp param-value)
                                                           (org-hugo--get-yaml-toml-list-string param-key param-value)
                                                         (org-hugo--quote-string param-value)))
                                 (setq res-param-str
                                       (concat res-param-str
                                               (format "%s%s%s %s\n"
                                                       indent param-key sign param-value-str)))))
                             ;; (message "[resources params DBG] %s" res-param-str)
                             )
                            (t
                             (when (string= res-key "src")
                               (setq res-src-present t))
                             (if (and (string= res-key "src")
                                      (string= format "yaml"))
                                 (setq indent "- ")
                               (setq indent "  "))
                             (setq res-value (org-hugo--quote-string res-value))
                             (setq res-value-str
                                   (concat res-value-str
                                           (format "%s%s%s %s\n"
                                                   indent res-key sign res-value)))))))
                  (unless res-src-present
                    (user-error "`src' must be set for the `resources'"))
                  (setq res-string (concat res-string res-entry-str res-value-str res-param-str))))))
           (;; Front-matter with nested map values: blackfriday, custom front-matter.
            ;; Only 1 level of nesting is supported.
            (and (listp value) ;Example value: '((legs . 4) ("eyes" . 2) (friends . (poo boo)))
                 (eq 0 (cl-count-if (lambda (el) ;Check if value is a list of lists (or conses)
                                      (not (listp el)))
                                    value)))
            (let ((nested-parent-key key)
                  (nested-alist value)
                  (nested-parent-key-str "")
                  (nested-keyval-str ""))
              ;; (message "[nested entry DBG] = %s" nested-parent-key)
              ;; (message "[nested alist DBG] = %S" nested-alist)
              (setq nested-parent-key-str (cond ((string= format "toml")
                                                 (format "[%s]\n" nested-parent-key))
                                                ((string= format "yaml")
                                                 (format "%s%s\n" nested-parent-key sign))
                                                (t
                                                 "")))
              (dolist (nested-pair nested-alist)
                (unless (consp nested-pair)
                  (user-error "Ox-hugo: Custom front-matter values with nested maps need to be an alist of conses"))
                ;; (message "[nested pair DBG] = %S" nested-pair)
                (let* ((nested-key (car nested-pair))
                       (nested-key (cond
                                    ((symbolp nested-key)
                                     (symbol-name nested-key))
                                    (t
                                     nested-key)))
                       (nested-value (cdr nested-pair))
                       (nested-value (cond
                                      ((and nested-value
                                            (listp nested-value))
                                       (if (and (string= nested-parent-key "blackfriday")
                                                (or (string= nested-key "extensions")
                                                    (string= nested-key "extensionsmask")))
                                           (org-hugo--get-yaml-toml-list-string
                                            nested-key
                                            (mapcar #'org-hugo--return-valid-blackfriday-extension
                                                    nested-value))
                                         (org-hugo--get-yaml-toml-list-string nested-key nested-value)))
                                      ((null nested-value)
                                       "false")
                                      ((equal nested-value 't)
                                       "true")
                                      (t
                                       (org-hugo--quote-string nested-value)))))
                  ;; (message "nested DBG: %S KEY %S->%S VALUE %S->%S" nested-parent-key
                  ;;          (car nested-pair) nested-key
                  ;;          (cdr nested-pair) nested-value)
                  (when nested-value
                    (setq nested-keyval-str
                          (concat nested-keyval-str
                                  (format "%s%s%s %s\n"
                                          indent nested-key sign nested-value))))))
              (when (org-string-nw-p nested-keyval-str)
                (setq nested-string (concat nested-string nested-parent-key-str
                                            nested-keyval-str)))))
           (t
            (setq front-matter
                  (concat front-matter
                          (format "%s%s %s\n"
                                  key
                                  sign
                                  (cond (;; Tags, categories, keywords, aliases,
                                         ;; custom front-matter which are lists.
                                         (listp value)
                                         (org-hugo--get-yaml-toml-list-string key value))
                                        (t
                                         (org-hugo--quote-string value nil format)))))))))))
    (concat sep front-matter nested-string menu-string res-string sep)))

(defun org-hugo--selective-property-inheritance ()
  "Return a list of properties that should be inherited."
  (let ((prop-list '("HUGO_FRONT_MATTER_FORMAT"
                     "HUGO_PREFER_HYPHEN_IN_TAGS"
                     "HUGO_PRESERVE_FILLING"
                     "HUGO_DELETE_TRAILING_WS"
                     "HUGO_ALLOW_SPACES_IN_TAGS"
                     "HUGO_BLACKFRIDAY"
                     "HUGO_SECTION"
                     "HUGO_SECTION*"
                     "HUGO_BUNDLE"
                     "HUGO_BASE_DIR"
                     "HUGO_CODE_FENCE"
                     "HUGO_MENU"
                     "HUGO_CUSTOM_FRONT_MATTER"
                     "HUGO_DRAFT"
                     "HUGO_ISCJKLANGUAGE"
                     "KEYWORDS"
                     "HUGO_MARKUP"
                     "HUGO_OUTPUTS"
                     "HUGO_TAGS"
                     "HUGO_CATEGORIES"
                     "HUGO_SERIES"
                     "HUGO_TYPE"
                     "HUGO_LAYOUT"
                     "HUGO_WEIGHT"
                     "HUGO_RESOURCES"
                     "HUGO_FRONT_MATTER_KEY_REPLACE"
                     "HUGO_DATE_FORMAT"
                     "HUGO_WITH_LOCALE"
                     "HUGO_LOCALE"
                     "HUGO_PAIRED_SHORTCODES"
                     "DATE" ;Useful for inheriting same date to same posts in different languages
                     "HUGO_PUBLISHDATE"
                     "HUGO_EXPIRYDATE"
                     "HUGO_LASTMOD"
                     "HUGO_SLUG" ;Useful for inheriting same slug to same posts in different languages
                     "HUGO_PANDOC_CITATIONS"
                     "BIBLIOGRAPHY"
                     "HUGO_AUTO_SET_LASTMOD"
<<<<<<< HEAD
                     "HUGO_EXPORT_RMARKDOWN")))
=======
                     "AUTHOR")))
>>>>>>> 470a7081
    (mapcar (lambda (str)
              (concat "EXPORT_" str))
            prop-list)))

(defun org-hugo--get-valid-subtree ()
  "Return the Org element for a valid Hugo post subtree.
The condition to check validity is that the EXPORT_FILE_NAME
property is defined for the subtree element.

As this function is intended to be called inside a valid Hugo
post subtree, doing so also moves the point to the beginning of
the heading of that subtree.

Return nil if a valid Hugo post subtree is not found.  The point
will be moved in this case too."
  (catch 'break
    (while :infinite
      (let* ((entry (org-element-at-point))
             (fname (org-string-nw-p (org-element-property :EXPORT_FILE_NAME entry)))
             level)
        (when fname
          (throw 'break entry))
        ;; Keep on jumping to the parent heading if the current
        ;; entry does not have an EXPORT_FILE_NAME property.
        (setq level (org-up-heading-safe))
        ;; If no more parent heading exists, break out of the loop
        ;; and return nil
        (unless level
          (throw 'break nil))))))

(defun org-hugo--get-post-subtree-coordinates (subtree)
  "Return the coordinates for the current valid Hugo post SUBTREE.

The Org element returned by `org-hugo--get-valid-subtree' is a
valid Hugo post subtree.

The returned value is of type (LEVEL . INDEX) where LEVEL is the
level number of the subtree and INDEX is as explained in the
below example.

If we have

  * Level 1
  ** Level A
  ** Level B
  ** Level C
  * Level 2

the INDEX will be 1 for Level 1 and Level A, 2 for Level
B and Level 2, and 3 for Level C.

So the value returned for Level C will be (2 . 3)."
  (save-excursion
    (let ((level (org-element-property :level subtree))
          (index 1)
          (current-pos (point))
          (scope (if (org-up-heading-safe)
                     'tree ;Map entries only in parent subtree scope if parent exists
                   nil))) ;Else map in the whole buffer (provided the MATCH conditions below)
      (when level
        (org-map-entries (lambda ()
                           (when (< (point) current-pos)
                             (setq index (1+ index))))
                         ;; Loop through only headings that are at the
                         ;; same level as SUBTREE, and those which have
                         ;; the EXPORT_FILE_NAME property defined.
                         (concat "+LEVEL="
                                 (number-to-string level)
                                 "+EXPORT_FILE_NAME<>\"\"")
                         scope)
        (cons level index)))))

(defun org-hugo--export-file-to-md (f-or-b-name &optional async visible-only noerror)
  "Export the Org file as a whole.

Note: This is an internal function, use
`org-hugo-export-wim-to-md' instead.

F-OR-B-NAME is the name of the file or buffer (if not a file
buffer) to be exported.

A non-nil optional argument ASYNC means the process should happen
asynchronously.  The resulting file should be accessible through the
`org-export-stack' interface.

When optional argument VISIBLE-ONLY is non-nil, don't export
contents of hidden elements.

Return the exported file name if the file has the #+title
keyword.

Else return nil and throw a user error.  If NOERROR is non-nil,
use `message' to display the error message instead of signaling a
user error."
  (let* ((info (org-combine-plists
                (org-export--get-export-attributes
                 'hugo nil visible-only)
                (org-export--get-buffer-attributes)
                (org-export-get-environment 'hugo)))
         (title (car (plist-get info :title)))
         ret)
    (if title
        (let* ((all-tags-1 (plist-get info :hugo-tags))
               (all-tags (when all-tags-1
                           (split-string
                            (replace-regexp-in-string "\"" "" all-tags-1))))
               (exclude-tags (plist-get info :exclude-tags))
               is-excluded matched-exclude-tag)
          (when all-tags
            ;; (message "[org-hugo--export-file-to-md DBG] exclude-tags = %s" exclude-tags)
            (dolist (exclude-tag exclude-tags)
              (when (member exclude-tag all-tags)
                (setq matched-exclude-tag exclude-tag)
                (setq is-excluded t))))
          (cond
           (is-excluded
            (message "[ox-hugo] %s was not exported as it is tagged with an exclude tag `%s'"
                     f-or-b-name matched-exclude-tag))

           (t
            (message "[ox-hugo] Exporting `%s' (%s)" title f-or-b-name)
            (setq ret (org-hugo-export-to-md async nil visible-only)))))

      (let ((msg "The entire file is attempted to be exported, but it is missing the #+title keyword")
            (error-fn (if noerror
                          #'message
                        #'user-error)))
        (apply error-fn
               (list (format "[ox-hugo] %s: %s" f-or-b-name msg)))))
    ret))

(defun org-hugo--export-subtree-to-md (&optional async visible-only all-subtrees)
  "Export the current subtree to a Hugo post.

Note: This is an internal function, use
`org-hugo-export-wim-to-md' instead.

A non-nil optional argument ASYNC means the process should happen
asynchronously.  The resulting file should be accessible through the
`org-export-stack' interface.

When optional argument VISIBLE-ONLY is non-nil, don't export
contents of hidden elements.

When optional argument ALL-SUBTREES is non-nil, print the
subtree-number being exported.

- If point is under a valid Hugo post subtree, export it, and
  also return the exported file name.

- If point is not under a valid Hugo post subtree, but one exists
  elsewhere in the Org file, do not export anything, but still
  return t.

- Else, return nil."
  ;; Publish only the current subtree
  (ignore-errors
    (org-back-to-heading :invisible-ok))
  (let ((subtree (org-hugo--get-valid-subtree)))
    (if subtree
        ;; If subtree is a valid Hugo post subtree, proceed ..
        (let* ((info (org-combine-plists
                      (org-export--get-export-attributes
                       'hugo subtree visible-only)
                      (org-export--get-buffer-attributes)
                      (org-export-get-environment 'hugo subtree)))
               (exclude-tags (plist-get info :exclude-tags))
               (is-commented (org-element-property :commentedp subtree))
               is-excluded matched-exclude-tag ret)
          ;; (message "[org-hugo--export-subtree-to-md DBG] exclude-tags =
          ;; %s" exclude-tags)
          (let ((all-tags (let ((org-use-tag-inheritance t))
                            (org-hugo--get-tags))))
            (when all-tags
              (dolist (exclude-tag exclude-tags)
                (when (member exclude-tag all-tags)
                  (setq matched-exclude-tag exclude-tag)
                  (setq is-excluded t)))))

          ;; (message "[current subtree DBG] subtree: %S" subtree)
          ;; (message "[current subtree DBG] is-commented:%S, tags:%S,
          ;; is-excluded:%S" is-commented tags is-excluded)
          (let ((title (org-element-property :title subtree)))
            (cond
             (is-commented
              (message "[ox-hugo] `%s' was not exported as that subtree is commented"
                       title))
             (is-excluded
              (message "[ox-hugo] `%s' was not exported as it is tagged with an exclude tag `%s'"
                       title matched-exclude-tag))
             (t
              (if all-subtrees
                  (progn
                    (setq org-hugo--subtree-count (1+ org-hugo--subtree-count))
                    (message "[ox-hugo] %d/ Exporting `%s' .." org-hugo--subtree-count title))
                (message "[ox-hugo] Exporting `%s' .." title))
              ;; Get the current subtree coordinates for
              ;; auto-calculation of menu item weight, page or
              ;; taxonomy weights ..
              (when (or
                     ;; .. if the menu front-matter is specified.
                     (or
                      (org-entry-get nil "EXPORT_HUGO_MENU" :inherit)
                      (save-excursion
                        (goto-char (point-min))
                        (let ((case-fold-search t))
                          (re-search-forward "^#\\+hugo_menu:.*:menu" nil :noerror))))
                     ;; .. or if auto-calculation is needed for page
                     ;; or taxonomy weights.
                     (or
                      (let ((page-or-taxonomy-weight (org-entry-get nil "EXPORT_HUGO_WEIGHT" :inherit)))
                        (and (stringp page-or-taxonomy-weight)
                             (string-match-p "auto" page-or-taxonomy-weight)))
                      (save-excursion
                        (goto-char (point-min))
                        (let ((case-fold-search t))
                          (re-search-forward "^#\\+hugo_weight:.*auto" nil :noerror)))))
                (setq org-hugo--subtree-coord
                      (org-hugo--get-post-subtree-coordinates subtree)))

              ;; If `all-subtrees' is non-nil, the Org buffer would
              ;; already be pre-processed in
              ;; `org-hugo-export-wim-to-md', so do not do that again.
              (if all-subtrees
                  (setq ret (org-hugo-export-to-md async :subtreep visible-only))

                ;; Do the buffer pre-processing only if the user is
                ;; exporting only the current valid Hugo post subtree.
                (let ((current-outline-path (org-get-outline-path :with-self))
                      (buffer (org-hugo--get-pre-processed-buffer)))
                  (with-current-buffer buffer
                    (goto-char (org-find-olp current-outline-path :this-buffer))
                    (setq ret (org-hugo-export-to-md async :subtreep visible-only)))
                  (kill-buffer buffer))))))
          ret)

      ;; If the point is not in a valid subtree, check if there's a
      ;; valid subtree elsewhere in the same Org file.
      (let ((valid-subtree-found
             (catch 'break
               (org-map-entries
                (lambda ()
                  (throw 'break t))
                ;; Only map through subtrees where EXPORT_FILE_NAME
                ;; property is not empty.
                "EXPORT_FILE_NAME<>\"\""))))
        (when valid-subtree-found
          (message "Point is not in a valid Hugo post subtree; move to one and try again"))
        valid-subtree-found))))

(defun org-hugo--get-element-path (element info)
  "Return the section path of ELEMENT.
INFO is a plist holding export options."
  (let ((root (or (org-export-get-node-property :EXPORT_HUGO_SECTION element :inherited)
                  (plist-get info :hugo-section)))
        (filename (org-export-get-node-property :EXPORT_FILE_NAME element :inherited))
        (current-element element)
        fragment fragments)
    ;; Iterate over all parents of current-element, and collect
    ;; section path fragments.
    (while (and current-element
                (not (org-export-get-node-property :EXPORT_HUGO_SECTION current-element nil)))
      ;; Add the :EXPORT_HUGO_SECTION* value to the fragment list.
      (when (setq fragment (org-export-get-node-property :EXPORT_HUGO_SECTION* current-element nil))
        (push fragment fragments))
      (setq current-element (org-element-property :parent current-element)))
    ;; Return the root section, section fragments and filename
    ;; concatenated.
    (concat
     (file-name-as-directory root)
     (mapconcat #'file-name-as-directory fragments "")
     filename)))

(defun org-hugo--get-pre-processed-buffer ()
  "Return a pre-processed copy of the current buffer.

Internal links to other subtrees are converted to external
links."
  (let* ((buffer (generate-new-buffer (concat "*Ox-hugo Pre-processed " (buffer-name) " *")))
         ;; Create an abstract syntax tree (AST) of the Org document
         ;; in the current buffer.
         (ast (org-element-parse-buffer))
         (org-use-property-inheritance (org-hugo--selective-property-inheritance))
         (info (org-combine-plists
                (list :parse-tree ast)
                (org-export--get-export-attributes 'hugo)
                (org-export--get-buffer-attributes)
                (org-export-get-environment 'hugo)))
         (local-variables (buffer-local-variables))
         (bound-variables (org-export--list-bound-variables))
	 vars)
    (with-current-buffer buffer
      (let ((inhibit-modification-hooks t)
            (org-mode-hook nil)
            (org-inhibit-startup t))

        (org-mode)
        ;; Copy specific buffer local variables and variables set
        ;; through BIND keywords.
        (dolist (entry local-variables vars)
          (when (consp entry)
	    (let ((var (car entry))
	          (val (cdr entry)))
	      (and (not (memq var org-export-ignored-local-variables))
	           (or (memq var
			     '(default-directory
			        buffer-file-name
			        buffer-file-coding-system))
		       (assq var bound-variables)
		       (string-match "^\\(org-\\|orgtbl-\\)"
				     (symbol-name var)))
	           ;; Skip unreadable values, as they cannot be
	           ;; sent to external process.
	           (or (not val) (ignore-errors (read (format "%S" val))))
	           (push (set (make-local-variable var) val) vars)))))

        ;; Process all link elements in the AST.
        (org-element-map ast 'link
          (lambda (link)
            (let ((type (org-element-property :type link)))
              (when (member type '("custom-id" "id" "fuzzy"))
                (let* ((raw-link (org-element-property :raw-link link))
                       (destination (if (string= type "fuzzy")
                                        (org-export-resolve-fuzzy-link link info)
                                      (org-export-resolve-id-link link info)))
                       (source-path (org-hugo--get-element-path link info))
                       (destination-path (org-hugo--get-element-path destination info))
                       (destination-type (org-element-type destination)))
                  ;; (message "[ox-hugo pre process DBG] destination type: %s" destination-type)

                  ;; Change the link if it points to a valid
                  ;; destination outside the subtree.
                  (unless (equal source-path destination-path)
                    (let ((link-desc (org-element-contents link))
                          (link-copy (org-element-copy link)))
                      ;; (message "[ox-hugo pre process DBG] link desc: %s" link-desc)
                      (apply #'org-element-adopt-elements link-copy link-desc)
                      (org-element-put-property link-copy :type "file")
                      (org-element-put-property
                       link-copy :path
                       (cond
                        ;; If the destination is a heading with the
                        ;; :EXPORT_FILE_NAME property defined, the
                        ;; link should point to the file (without
                        ;; anchor).
                        ((org-element-property :EXPORT_FILE_NAME destination)
                         (concat destination-path ".org"))
                        ;; Hugo only supports anchors to headlines, so
                        ;; if a "fuzzy" type link points to anything
                        ;; else than a headline, it should point to
                        ;; the file.
                        ((and (string= type "fuzzy")
                              (not (string-prefix-p "*" raw-link)))
                         (concat destination-path ".org"))
                        ;; In "custom-id" type links, the raw-link
                        ;; matches the anchor of the destination.
                        ((string= type "custom-id")
                         (concat destination-path ".org::" raw-link))
                        ;; In "id" and "fuzzy" type links, the anchor
                        ;; of the destination is derived from the
                        ;; :CUSTOM_ID property or the title.
                        (t
                         (let ((anchor (org-hugo--get-anchor destination info)))
                           (concat destination-path ".org::#" anchor)))))
                      ;; If the link destination is a heading and if
                      ;; user hasn't set the link description, set the
                      ;; description to the destination heading title.
                      (when (and (null link-desc)
                                 (equal 'headline destination-type))
                        (let ((headline-title
                               (org-export-data-with-backend
                                (org-element-property :title destination) 'ascii info)))
                          ;; (message "[ox-hugo pre process DBG] destination heading: %s" headline-title)
                          (org-element-set-contents link-copy headline-title)))
                      (org-element-set-element link link-copy))))))))

        ;; Workaround to prevent exporting of empty special blocks.
        (org-element-map ast 'special-block
          (lambda (block)
            (when (null (org-element-contents block))
              (org-element-adopt-elements block ""))))

        ;; Turn the AST with updated links into an Org document.
        (insert (org-element-interpret-data ast))
        (set-buffer-modified-p nil)))
    buffer))



;;; Interactive functions

;;;###autoload
(defun org-hugo-export-as-md (&optional async subtreep visible-only)
  "Export current buffer to a Hugo-compatible Markdown buffer.

If narrowing is active in the current buffer, only export its
narrowed part.

If a region is active, export that region.

A non-nil optional argument ASYNC means the process should happen
asynchronously.  The resulting buffer should be accessible
through the `org-export-stack' interface.

When optional argument SUBTREEP is non-nil, export the sub-tree
at point, extracting information from the headline properties
first.

When optional argument VISIBLE-ONLY is non-nil, don't export
contents of hidden elements.

Export is done in a buffer named \"*Org Hugo Export*\", which
will be displayed when `org-export-show-temporary-export-buffer'
is non-nil.

Return the buffer the export happened to."
  (interactive)
  (org-hugo--before-export-function subtreep)
  ;; Allow certain `ox-hugo' properties to be inherited.
  (let ((org-use-property-inheritance (org-hugo--selective-property-inheritance))
        (info (org-combine-plists
               (org-export--get-export-attributes
                'hugo subtreep visible-only)
               (org-export--get-buffer-attributes)
               (org-export-get-environment 'hugo subtreep))))
    (prog1
        (org-export-to-buffer 'hugo "*Org Hugo Export*"
          async subtreep visible-only nil nil (lambda () (text-mode)))
      (org-hugo--after-export-function info nil))))

;;;###autoload
(defun org-hugo-export-to-md (&optional async subtreep visible-only)
  "Export current buffer to a Hugo-compatible Markdown file.

If narrowing is active in the current buffer, only export its
narrowed part.

If a region is active, export that region.

A non-nil optional argument ASYNC means the process should happen
asynchronously.  The resulting file should be accessible through
the `org-export-stack' interface.

When optional argument SUBTREEP is non-nil, export the sub-tree
at point, extracting information from the headline properties
first.

When optional argument VISIBLE-ONLY is non-nil, don't export
contents of hidden elements.

Return output file's name."
  (interactive)
  (org-hugo--before-export-function subtreep)
  ;; Allow certain `ox-hugo' properties to be inherited.  It is
  ;; important to set the `org-use-property-inheritance' before
  ;; setting the `info' var so that properties like
  ;; EXPORT_HUGO_SECTION get inherited.
  (let* ((org-use-property-inheritance (org-hugo--selective-property-inheritance))
         (info (org-combine-plists
                (org-export--get-export-attributes
                 'hugo subtreep visible-only)
                (org-export--get-buffer-attributes)
                (org-export-get-environment 'hugo subtreep)))
         (pub-dir (org-hugo--get-pub-dir info))
<<<<<<< HEAD
         (outfile (org-export-output-file-name (if (org-hugo--plist-get-true-p info :hugo-export-rmarkdown)
                                                   ".rmarkdown" ".md") subtreep pub-dir))
         (do-export t))
=======
         (outfile (org-export-output-file-name ".md" subtreep pub-dir)))
>>>>>>> 470a7081
    ;; (message "[org-hugo-export-to-md DBG] section-dir = %s" section-dir)
    (prog1
        (org-export-to-file 'hugo outfile async subtreep visible-only)
      (org-hugo--after-export-function info outfile))))

;;;###autoload
(defun org-hugo-export-wim-to-md (&optional all-subtrees async visible-only noerror)
  "Export the current subtree/all subtrees/current file to a Hugo post.

This is an Export \"What I Mean\" function:

- If the current subtree has the \"EXPORT_FILE_NAME\" property, export
  that subtree.
- If the current subtree doesn't have that property, but one of its
  parent subtrees has, then export from that subtree's scope.
- If none of the subtrees have that property (or if there are no Org
  subtrees at all), call `org-hugo--export-file-to-md'.

- If ALL-SUBTREES is non-nil, export all valid Hugo post subtrees
  \(that have the \"EXPORT_FILE_NAME\" property) in the current file
  to multiple Markdown posts.
- If ALL-SUBTREES is non-nil, and again if none of the subtrees have
  that property (or if there are no Org subtrees), call
  `org-hugo--export-file-to-md'.

A non-nil optional argument ASYNC means the process should happen
asynchronously.  The resulting file should be accessible through
the `org-export-stack' interface.

When optional argument VISIBLE-ONLY is non-nil, don't export
contents of hidden elements.

The optional argument NOERROR is passed to
`org-hugo--export-file-to-md'.

- If ALL-SUBTREES is non-nil:
  - If valid subtrees are found, return the list of output files.
  - If no valid subtrees are found, return value is the same as
    that of `org-hugo--export-file-to-md'.

- If ALL-SUBTREES is nil:
  - If `org-hugo--export-subtree-to-md' returns a non-nil value, return that.
  - Else return the value of `org-hugo--export-file-to-md'."
  (interactive "P")
  (let ((f-or-b-name (if (buffer-file-name)
                         (file-name-nondirectory (buffer-file-name))
                       (buffer-name)))
        ret)
    (save-window-excursion
      (save-restriction
        (widen)
        (save-excursion
          (if all-subtrees
              (progn ;Publish all valid Hugo post subtrees in the file.
                (setq org-hugo--subtree-count 0) ;Reset the subtree count
                (let ((buffer (org-hugo--get-pre-processed-buffer)))
                  (with-current-buffer buffer
                    (setq ret (org-map-entries
                               (lambda ()
                                 (org-hugo--export-subtree-to-md
                                  async visible-only :all-subtrees))
                               ;; Export only the subtrees where
                               ;; EXPORT_FILE_NAME property is not
                               ;; empty.
                               "EXPORT_FILE_NAME<>\"\""))
                    (kill-buffer buffer)))
                (if ret
                    (message "[ox-hugo] Exported %d subtree%s from %s"
                             org-hugo--subtree-count
                             (if (= 1 org-hugo--subtree-count) "" "s")
                             f-or-b-name)
                  (message "[ox-hugo] No valid Hugo post subtrees were found")))

            ;; Publish only the current valid Hugo post subtree.
            (setq ret (org-hugo--export-subtree-to-md async visible-only)))

          ;; If `ret' is nil, no valid Hugo subtree was found.  So
          ;; call `org-hugo--export-file-to-md' directly.  In that
          ;; function, it will be checked if the whole Org file can be
          ;; exported.
          (unless ret
            (setq ret (org-hugo--export-file-to-md f-or-b-name async visible-only noerror))))))
    ret))

;;;###autoload
(defun org-hugo-debug-info ()
  "Get Emacs, Org and Hugo version and ox-hugo customization info.
The information is converted to Markdown format and copied to the
kill ring.  The same information is displayed in the Messages
buffer and returned as a string in Org format."
  (interactive)
  (let* ((emacs-version (emacs-version))
         (org-version (org-version nil :full))
         (hugo-version (org-hugo--hugo-version))
         (hugo-version (if hugo-version
                           (car hugo-version) ;Long version
                         "=hugo= binary not found in PATH"))
         (info-org (mapconcat #'identity
                              `("* Debug information for =ox-hugo="
                                "** Emacs Version"
                                "#+begin_example" ;Prevent underscores from being interpreted as subscript markup
                                ,(format "%s%s"
                                         emacs-version
                                         (if emacs-repository-version
                                             (format " (commit %s)" emacs-repository-version)
                                           ""))
                                "#+end_example"
                                "** Org Version"
                                "#+begin_example" ;Prevent the forward slashes in paths being interpreted as Org markup
                                ,org-version
                                "#+end_example"
                                "** Hugo Version"
                                "#+begin_example" ;Prevent the forward slashes in paths being interpreted as Org markup
                                ,hugo-version
                                "#+end_example"
                                "*** Org =load-path= shadows"
                                ,(let* ((str (list-load-path-shadows :stringp))
                                        (str-list (split-string str "\n" :omit-nulls))
                                        (org-shadow-str ""))
                                   (dolist (shadow str-list)
                                     (when (string-match-p ".*org.+hides.+org.*" shadow)
                                       (setq org-shadow-str (concat org-shadow-str shadow "\n"))))
                                   (if (org-string-nw-p org-shadow-str)
                                       (mapconcat #'identity
                                                  `("*Warning*: Possible mixed installation of Org"
                                                    "#+begin_example" ;Prevent the forward slashes in paths being interpreted as Org markup
                                                    ,(org-trim org-shadow-str)
                                                    "#+end_example"
                                                    "Study the output of =M-x list-load-path-shadows=.")
                                                  "\n")
                                     "No Org mode shadows found in =load-path="))
                                "** =ox-hugo= defcustoms"
                                ,(format "|org-hugo-section                                      |%S|" org-hugo-section)
                                ,(format "|org-hugo-use-code-for-kbd                             |%S|" org-hugo-use-code-for-kbd)
                                ,(format "|org-hugo-preserve-filling                             |%S|" org-hugo-preserve-filling)
                                ,(format "|org-hugo-delete-trailing-ws                           |%S|" org-hugo-delete-trailing-ws)
                                ,(format "|org-hugo-prefer-hyphen-in-tags                        |%S|" org-hugo-prefer-hyphen-in-tags)
                                ,(format "|org-hugo-allow-spaces-in-tags                         |%S|" org-hugo-allow-spaces-in-tags)
                                ,(format "|org-hugo-tag-processing-functions                     |%S|" org-hugo-tag-processing-functions)
                                ,(format "|org-hugo-auto-set-lastmod                             |%S|" org-hugo-auto-set-lastmod)
                                ,(format "|org-hugo-export-with-toc                              |%S|" org-hugo-export-with-toc)
                                ,(format "|org-hugo-export-with-section-numbers                  |%S|" org-hugo-export-with-section-numbers)
                                ,(format "|org-hugo-front-matter-format                          |%S|" org-hugo-front-matter-format)
                                ,(format "|org-hugo-default-static-subdirectory-for-externals    |%S|" org-hugo-default-static-subdirectory-for-externals)
                                ,(format "|org-hugo-external-file-extensions-allowed-for-copying |%S|" org-hugo-external-file-extensions-allowed-for-copying)
                                ,(format "|org-hugo-date-format                                  |%S|" org-hugo-date-format)
                                ,(format "|org-hugo-paired-shortcodes                            |%S|" org-hugo-paired-shortcodes)
                                ,(format "|org-hugo-langs-no-descr-in-code-fences                |%S|" org-hugo-langs-no-descr-in-code-fences)
                                ,(format "|org-hugo-suppress-lastmod-period                      |%S|" org-hugo-suppress-lastmod-period)
                                ,(format "|org-hugo-front-matter-format                          |%S|" org-hugo-front-matter-format))
                              "\n"))
         (org-export-with-toc nil)
         (info-md (progn
                    (require 'ox-md)
                    (org-export-string-as info-org 'md :body-only))))
    (kill-new info-md)
    (message "%s" info-org)
    info-org))


(provide 'ox-hugo)

;;; ox-hugo.el ends here<|MERGE_RESOLUTION|>--- conflicted
+++ resolved
@@ -3586,11 +3586,9 @@
                      "HUGO_PANDOC_CITATIONS"
                      "BIBLIOGRAPHY"
                      "HUGO_AUTO_SET_LASTMOD"
-<<<<<<< HEAD
-                     "HUGO_EXPORT_RMARKDOWN")))
-=======
+                     "HUGO_EXPORT_RMARKDOWN"
                      "AUTHOR")))
->>>>>>> 470a7081
+
     (mapcar (lambda (str)
               (concat "EXPORT_" str))
             prop-list)))
@@ -4056,13 +4054,9 @@
                 (org-export--get-buffer-attributes)
                 (org-export-get-environment 'hugo subtreep)))
          (pub-dir (org-hugo--get-pub-dir info))
-<<<<<<< HEAD
          (outfile (org-export-output-file-name (if (org-hugo--plist-get-true-p info :hugo-export-rmarkdown)
-                                                   ".rmarkdown" ".md") subtreep pub-dir))
-         (do-export t))
-=======
-         (outfile (org-export-output-file-name ".md" subtreep pub-dir)))
->>>>>>> 470a7081
+                                                   ".rmarkdown" ".md") subtreep pub-dir)))
+
     ;; (message "[org-hugo-export-to-md DBG] section-dir = %s" section-dir)
     (prog1
         (org-export-to-file 'hugo outfile async subtreep visible-only)
