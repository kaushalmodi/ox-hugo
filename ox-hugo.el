--- conflicted
+++ resolved
@@ -129,14 +129,8 @@
                    (:hugo-base-dir "HUGO_BASE_DIR" nil nil)
                    (:hugo-static-images "HUGO_STATIC_IMAGES" nil "images")
                    (:hugo-code-fence "HUGO_CODE_FENCE" nil "t")
-<<<<<<< HEAD
-                   (:hugo-static-images "HUGO_STATIC_IMAGES" "images" nil)
-                   (:hugo-menu-name "HUGO_MENU_NAME" "main" nil)
-                   (:hugo-menu-weight "HUGO_MENU_WEIGHT" 20 nil)
-=======
                    (:hugo-menu-name "HUGO_MENU_NAME" nil "main")
                    (:hugo-menu-weight "HUGO_MENU_WEIGHT" nil 20)
->>>>>>> 935cb8a1
                    (:hugo-menu-parent "HUGO_MENU_PARENT" nil nil)))
 
 @@ -476,23 +470,11 @@
                  (markup . ,(org-export-data (plist-get info :hugo-markup) info))
                  (slug . ,(org-export-data (plist-get info :hugo-slug) info))
                  (url . ,(org-export-data (plist-get info :hugo-url) info))
-<<<<<<< HEAD
-                 (menu  .      ,(org-export-data (plist-get info :hugo-menu-name) info))
-                 )))
-    (message "collect-menu output is: %s" (org-hugo--collect-menu-metadata info fm-format))
-    ;;(message "output of collect-menu is: %s" (car (org-hugo--collect-menu-metadata info)))
-    ;; (message "car of collect-menu: %s"  (car (org-hugo--collect-menu-metadata info)))
-    ;; (message "cdr of collect-menu: %s"  (cdr (org-hugo--collect-menu-metadata info)))
-    (org-hugo--gen-front-matter data fm-format info)))
-
-(defun org-hugo--gen-front-matter (data format info)
-=======
                  (menu . ,menu))))
     ;; (message "[get fm menu DBG] %S" menu)
     (org-hugo--gen-front-matter data fm-format)))
 
 (defun org-hugo--gen-front-matter (data format)
->>>>>>> 935cb8a1
   "Generate the Hugo post front matter, and return that string.
 
 DATA is an alist of the form \((KEY1 . VAL1) (KEY2 . VAL2) .. \),
@@ -500,11 +482,7 @@
 
 Generate the front matter in the specified FORMAT.  Valid values
 are \"toml\" and \"yaml\"."
-<<<<<<< HEAD
-  
-=======
-
->>>>>>> 935cb8a1
+
   (let ((sep (cond ((string= format "toml") "+++\n")
                    ((string= format "yaml") "---\n")
                    (t "")))
@@ -518,13 +496,8 @@
             (value (cdr pair)))
         ;; (message "[hugo fm key value DBG] %S %S" key value)
         (unless (or (null value)
-<<<<<<< HEAD
-                    (string= "" value)
-                    (string= "menu" key))
-=======
                     (and (stringp value)
                          (string= "" value)))
->>>>>>> 935cb8a1
           ;; In TOML/YAML, the value portion needs to be wrapped in double quotes
           ;; TOML example:
           ;;     title = "My Post"
